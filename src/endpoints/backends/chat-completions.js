--- conflicted
+++ resolved
@@ -566,10 +566,7 @@
     }
 
     try {
-<<<<<<< HEAD
         const convertedHistory = convertCohereMessages(request.body.messages, request.body.char_name, request.body.user_name);
-=======
-        const convertedHistory = convertCohereMessages(request.body.messages);
         const connectors = [];
 
         if (request.body.websearch) {
@@ -577,7 +574,6 @@
                 id: 'web-search',
             });
         }
->>>>>>> 789bb0da
 
         // https://docs.cohere.com/reference/chat
         const requestBody = {
