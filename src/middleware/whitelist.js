const path = require('path');
const fs = require('fs');
const ipMatching = require('ip-matching');

const { getIpFromRequest } = require('../express-common');
const { color, getConfigValue } = require('../util');

const whitelistPath = path.join(process.cwd(), './whitelist.txt');
let whitelist = getConfigValue('whitelist', []);
let knownIPs = new Set();

if (fs.existsSync(whitelistPath)) {
    try {
        let whitelistTxt = fs.readFileSync(whitelistPath, 'utf-8');
        whitelist = whitelistTxt.split('\n').filter(ip => ip).map(ip => ip.trim());
    } catch (e) {
        // Ignore errors that may occur when reading the whitelist (e.g. permissions)
    }
}

<<<<<<< HEAD
=======
function getForwardedIp(req) {
    // Check if X-Real-IP is available
    if (req.headers['x-real-ip']) {
        return req.headers['x-real-ip'];
    }

    // Check for X-Forwarded-For and parse if available
    if (req.headers['x-forwarded-for']) {
        const ipList = req.headers['x-forwarded-for'].split(',').map(ip => ip.trim());
        return ipList[0];
    }

    // If none of the headers are available, return undefined
    return undefined;
}

function getIpFromRequest(req) {
    let clientIp = req.connection.remoteAddress;
    let ip = ipaddr.parse(clientIp);
    // Check if the IP address is IPv4-mapped IPv6 address
    if (ip.kind() === 'ipv6' && ip instanceof ipaddr.IPv6 && ip.isIPv4MappedAddress()) {
        const ipv4 = ip.toIPv4Address().toString();
        clientIp = ipv4;
    } else {
        clientIp = ip;
        clientIp = clientIp.toString();
    }
    return clientIp;
}

>>>>>>> de8339f7
/**
 * Returns a middleware function that checks if the client IP is in the whitelist.
 * @param {boolean} whitelistMode If whitelist mode is enabled via config or command line
 * @param {boolean} listen If listen mode is enabled via config or command line
 * @returns {import('express').RequestHandler} The middleware function
 */
function whitelistMiddleware(whitelistMode, listen) {
    return function (req, res, next) {
        const clientIp = getIpFromRequest(req);
        const forwardedIp = getForwardedIp(req);

        if (listen && !knownIPs.has(clientIp)) {
            const userAgent = req.headers['user-agent'];
            console.log(color.yellow(`New connection from ${clientIp}; User Agent: ${userAgent}\n`));
            knownIPs.add(clientIp);

            // Write access log
            const timestamp = new Date().toISOString();
            const log = `${timestamp} ${clientIp} ${userAgent}\n`;
            fs.appendFile('access.log', log, (err) => {
                if (err) {
                    console.error('Failed to write access log:', err);
                }
            });
        }

        //clientIp = req.connection.remoteAddress.split(':').pop();
        if (whitelistMode === true && !whitelist.some(x => ipMatching.matches(clientIp, ipMatching.getMatch(x)))
            || forwardedIp && whitelistMode === true && !whitelist.some(x => ipMatching.matches(forwardedIp, ipMatching.getMatch(x)))
        ) {
            // Log the connection attempt with real IP address
            const ipDetails = forwardedIp ? `${clientIp} (forwarded from ${forwardedIp})` : clientIp;
            console.log(color.red('Forbidden: Connection attempt from ' + ipDetails + '. If you are attempting to connect, please add your IP address in whitelist or disable whitelist mode in config.yaml in root of SillyTavern folder.\n'));
            return res.status(403).send('<b>Forbidden</b>: Connection attempt from <b>' + ipDetails + '</b>. If you are attempting to connect, please add your IP address in whitelist or disable whitelist mode in config.yaml in root of SillyTavern folder.');
        }
        next();
    };
}

module.exports = whitelistMiddleware;<|MERGE_RESOLUTION|>--- conflicted
+++ resolved
@@ -18,8 +18,11 @@
     }
 }
 
-<<<<<<< HEAD
-=======
+/**
+ * Get the client IP address from the request headers.
+ * @param {import('express').Request} req Express request object
+ * @returns {string|undefined} The client IP address
+ */
 function getForwardedIp(req) {
     // Check if X-Real-IP is available
     if (req.headers['x-real-ip']) {
@@ -36,21 +39,6 @@
     return undefined;
 }
 
-function getIpFromRequest(req) {
-    let clientIp = req.connection.remoteAddress;
-    let ip = ipaddr.parse(clientIp);
-    // Check if the IP address is IPv4-mapped IPv6 address
-    if (ip.kind() === 'ipv6' && ip instanceof ipaddr.IPv6 && ip.isIPv4MappedAddress()) {
-        const ipv4 = ip.toIPv4Address().toString();
-        clientIp = ipv4;
-    } else {
-        clientIp = ip;
-        clientIp = clientIp.toString();
-    }
-    return clientIp;
-}
-
->>>>>>> de8339f7
 /**
  * Returns a middleware function that checks if the client IP is in the whitelist.
  * @param {boolean} whitelistMode If whitelist mode is enabled via config or command line
