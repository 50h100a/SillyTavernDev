--- conflicted
+++ resolved
@@ -116,14 +116,8 @@
     }).argv;
 
 // change all relative paths
-<<<<<<< HEAD
-const directory = process.pkg ? path.dirname(process.execPath) : __dirname;
-console.log(process.pkg ? 'Running from binary' : 'Running from source');
-=======
-const path = require('path');
 const directory = process['pkg'] ? path.dirname(process.execPath) : __dirname;
 console.log(process['pkg'] ? 'Running from binary' : 'Running from source');
->>>>>>> 27b6fe1f
 process.chdir(directory);
 
 const app = express();
@@ -856,13 +850,8 @@
     try {
         const pkgJson = require('./package.json');
         pkgVersion = pkgJson.version;
-<<<<<<< HEAD
-        if (!process.pkg && commandExistsSync('git')) {
+        if (!process['pkg'] && commandExistsSync('git')) {
             gitRevision = child_process
-=======
-        if (!process['pkg'] && commandExistsSync('git')) {
-            gitRevision = require('child_process')
->>>>>>> 27b6fe1f
                 .execSync('git rev-parse --short HEAD', { cwd: process.cwd(), stdio: ['ignore', 'pipe', 'ignore'] })
                 .toString().trim();
 
@@ -1875,7 +1864,7 @@
         data: data,
         headers: { "Content-Type": "application/json", "Authorization": "Bearer " + api_key_novel }
     };
-    
+
     restClient.get(api_novelai + "/user/subscription", args, function (data, response) {
         if (response.statusCode == 200) {
             //console.log(data);
@@ -1963,7 +1952,7 @@
             "order": request.body.order
         }
     };
-    
+
     console.log(util.inspect(data, { depth: 4 }))
 
     const args = {
