import { humanizedDateTime, favsToHotswap, getMessageTimeStamp } from "./scripts/RossAscends-mods.js";
import { encode } from "../scripts/gpt-2-3-tokenizer/mod.js";
import { GPT3BrowserTokenizer } from "../scripts/gpt-3-tokenizer/gpt3-tokenizer.js";
import {
    generateKoboldWithStreaming,
    kai_settings,
    loadKoboldSettings,
    formatKoboldUrl,
    getKoboldGenerationData,
    canUseKoboldStopSequence,
    canUseKoboldStreaming,
} from "./scripts/kai-settings.js";

import {
    textgenerationwebui_settings,
    loadTextGenSettings,
    generateTextGenWithStreaming,
    getTextGenGenerationData,
} from "./scripts/textgen-settings.js";

import {
    world_info_budget,
    world_info_depth,
    world_info,
    getWorldInfoPrompt,
    setWorldInfoSettings,
    world_info_recursive,
    world_info_case_sensitive,
    world_info_match_whole_words,
    world_names,
    world_info_character_strategy,
    importEmbeddedWorldInfo,
    checkEmbeddedWorld,
    setWorldInfoButtonClass,
} from "./scripts/world-info.js";

import {
    groups,
    selected_group,
    saveGroupChat,
    getGroups,
    generateGroupWrapper,
    deleteGroup,
    is_group_generating,
    printGroups,
    resetSelectedGroup,
    select_group_chats,
    regenerateGroup,
    group_generation_id,
    getGroupChat,
    renameGroupMember,
    createNewGroupChat,
    getGroupPastChats,
    getGroupAvatar,
    openGroupChat,
    editGroup,
    deleteGroupChat,
    renameGroupChat,
    importGroupChat,
} from "./scripts/group-chats.js";

import {
    collapseNewlines,
    loadPowerUserSettings,
    playMessageSound,
    sortCharactersList,
    fixMarkdown,
    power_user,
    pygmalion_options,
    tokenizers,
    formatInstructModeChat,
    formatInstructStoryString,
    formatInstructModePrompt,
    persona_description_positions,
} from "./scripts/power-user.js";

import {
    setOpenAIMessageExamples,
    setOpenAIMessages,
    prepareOpenAIMessages,
    sendOpenAIRequest,
    loadOpenAISettings,
    setOpenAIOnlineStatus,
    generateOpenAIPromptCache,
    oai_settings,
    is_get_status_openai,
    openai_messages_count,
    getTokenCountOpenAI,
    chat_completion_sources,
} from "./scripts/openai.js";

import {
    generateNovelWithStreaming,
    getNovelGenerationData,
    getNovelTier,
    loadNovelPreset,
    loadNovelSettings,
    nai_settings,
} from "./scripts/nai-settings.js";

import { showBookmarksButtons } from "./scripts/bookmarks.js";

import {
    horde_settings,
    loadHordeSettings,
    generateHorde,
    checkHordeStatus,
    getHordeModels,
    adjustHordeGenerationParams,
    MIN_AMOUNT_GEN,
} from "./scripts/horde.js";

import {
    poe_settings,
    loadPoeSettings,
    generatePoe,
    is_get_status_poe,
    setPoeOnlineStatus,
    appendPoeAnchors,
} from "./scripts/poe.js";

import {
    debounce,
    delay,
    restoreCaretPosition,
    saveCaretPosition,
    end_trim_to_sentence,
    countOccurrences,
    isOdd,
    sortMoments,
    timestampToMoment,
    download,
    isDataURL,
    getCharaFilename,
} from "./scripts/utils.js";

import { extension_settings, loadExtensionSettings, runGenerationInterceptors, saveMetadataDebounced } from "./scripts/extensions.js";
import { executeSlashCommands, getSlashCommandsHelp, registerSlashCommand } from "./scripts/slash-commands.js";
import {
    tag_map,
    tags,
    loadTagsSettings,
    printTags,
    getTagsList,
    appendTagToList,
    createTagMapFromList,
    renameTagKey,
} from "./scripts/tags.js";
import {
    SECRET_KEYS,
    readSecretState,
    secret_state,
    writeSecret
} from "./scripts/secrets.js";
import { EventEmitter } from './scripts/eventemitter.js';
import { context_settings, loadContextTemplatesFromSettings } from "./scripts/context-template.js";
import { markdownExclusionExt } from "./scripts/showdown-exclusion.js";
import { NOTE_MODULE_NAME, metadata_keys, setFloatingPrompt, shouldWIAddPrompt } from "./scripts/extensions/floating-prompt/index.js";
import { deviceInfo } from "./scripts/RossAscends-mods.js";

//exporting functions and vars for mods
export {
    Generate,
    getSettings,
    saveSettings,
    saveSettingsDebounced,
    printMessages,
    clearChat,
    getChat,
    getCharacters,
    callPopup,
    substituteParams,
    sendSystemMessage,
    addOneMessage,
    deleteLastMessage,
    resetChatState,
    select_rm_info,
    setCharacterId,
    setCharacterName,
    setOnlineStatus,
    checkOnlineStatus,
    setEditedMessageId,
    setSendButtonState,
    selectRightMenuWithAnimation,
    setRightTabSelectedClass,
    openCharacterChat,
    saveChat,
    messageFormatting,
    getExtensionPrompt,
    showSwipeButtons,
    hideSwipeButtons,
    changeMainAPI,
    setGenerationProgress,
    updateChatMetadata,
    scrollChatToBottom,
    getTokenCount,
    isStreamingEnabled,
    getThumbnailUrl,
    getStoppingStrings,
    getStatus,
    reloadMarkdownProcessor,
    getCurrentChatId,
    chat,
    this_chid,
    selected_button,
    menu_type,
    settings,
    characters,
    online_status,
    main_api,
    api_server,
    system_messages,
    nai_settings,
    token,
    name1,
    name2,
    is_send_press,
    api_server_textgenerationwebui,
    max_context,
    chat_metadata,
    streamingProcessor,
    default_avatar,
    system_message_types,
    talkativeness_default,
    default_ch_mes,
    extension_prompt_types,
    updateVisibleDivs,
    mesForShowdownParse,
}

// API OBJECT FOR EXTERNAL WIRING
window["SillyTavern"] = {};

const gpt3 = new GPT3BrowserTokenizer({ type: 'gpt3' });
hljs.addPlugin({ "before:highlightElement": ({ el }) => { el.textContent = el.innerText } });

// Markdown converter
let mesForShowdownParse; //intended to be used as a context to compare showdown strings against
let converter;
reloadMarkdownProcessor();

// array for prompt token calculations
console.debug('initializing Prompt Itemization Array on Startup');
let itemizedPrompts = [];

/* let bg_menu_toggle = false; */
export const systemUserName = "SillyTavern System";
let default_user_name = "You";
let name1 = default_user_name;
let name2 = "SillyTavern System";
let chat = [];
let safetychat = [
    {
        name: systemUserName,
        is_user: false,
        is_name: true,
        create_date: 0,
        mes: "You deleted a character/chat and arrived back here for safety reasons! Pick another character!",
    },
];
let chat_create_date = 0;

const default_ch_mes = "Hello";
let count_view_mes = 0;
let mesStr = "";
let generatedPromtCache = "";
let generation_started = new Date();
let characters = [];
let this_chid;
let backgrounds = [];
const default_avatar = "img/ai4.png";
export const system_avatar = "img/five.png";
export const comment_avatar = "img/quill.png";
export let CLIENT_VERSION = 'SillyTavern:UNKNOWN:Cohee#1207'; // For Horde header
let is_colab = false;
let is_checked_colab = false;
let is_mes_reload_avatar = false;
let optionsPopper = Popper.createPopper(document.getElementById('options_button'), document.getElementById('options'), {
    placement: 'top-start'
});
let exportPopper = Popper.createPopper(document.getElementById('export_button'), document.getElementById('export_format_popup'), {
    placement: 'left'
});
let rawPromptPopper = Popper.createPopper(document.getElementById('dialogue_popup'), document.getElementById('rawPromptPopup'), {
    placement: 'right'
});

let dialogueResolve = null;
let chat_metadata = {};
let streamingProcessor = null;
let crop_data = undefined;
let is_delete_mode = false;
let fav_ch_checked = false;

//initialize global var for future cropped blobs
let currentCroppedAvatar = '';

const durationSaveEdit = 1000;
const saveSettingsDebounced = debounce(() => saveSettings(), durationSaveEdit);
export const saveCharacterDebounced = debounce(() => $("#create_button").trigger('click'), durationSaveEdit);
const getStatusDebounced = debounce(() => getStatus(), 300_000);
const saveChatDebounced = debounce(() => saveChatConditional(), durationSaveEdit);

const system_message_types = {
    HELP: "help",
    WELCOME: "welcome",
    GROUP: "group",
    EMPTY: "empty",
    GENERIC: "generic",
    BOOKMARK_CREATED: "bookmark_created",
    BOOKMARK_BACK: "bookmark_back",
    NARRATOR: "narrator",
    COMMENT: "comment",
};

const extension_prompt_types = {
    AFTER_SCENARIO: 0,
    IN_CHAT: 1
};

const system_messages = {
    help: {
        name: systemUserName,
        force_avatar: system_avatar,
        is_user: false,
        is_system: true,
        is_name: true,
        mes: [
            `Hi there! The following chat formatting commands are supported:
            <ul>
            <li><tt>{​{text}​}</tt> - sets a one-time behavioral bias for the AI. Resets when you send the next message.
            </li>
            </ul>
            Hotkeys/Keybinds:
            <ul>
            <li><tt>Up</tt> = Edit last message in chat</li>
            <li><tt>Ctrl+Up</tt> = Edit last USER message in chat</li>
            <li><tt>Left</tt> = swipe left</li>
            <li><tt>Right</tt> = swipe right (NOTE: swipe hotkeys are disabled when chatbar has something typed into it)</li>
            <li><tt>Ctrl+Left</tt> = view locally stored variables (in the browser console window)</li>
            <li><tt>Enter</tt> (with chat bar selected) = send your message to AI</li>
            <li><tt>Ctrl+Enter</tt> = Regenerate the last AI response</li>
            <li><tt>Escape</tt> = stop AI response generation</li>
            <li><tt>Ctrl+Shift+Up</tt> = Scroll to context line</li>
            <li><tt>Ctrl+Shift+Down</tt> = Scroll chat to bottom</li>

            </ul>`
        ]
    },
    welcome:
    {
        name: systemUserName,
        force_avatar: system_avatar,
        is_user: false,
        is_name: true,
        mes: [
            '<h3><span id="version_display_welcome">SillyTavern</span><div id="version_display_welcome"></div></h3>',
            "<a href='https://docs.sillytavern.app/usage/update/' target='_blank'>Want to update?</a>",
            '<hr>',
            '<h3>How to start chatting?</h3>',
            '<ol>',
            '<li>Click <code><i class="fa-solid fa-plug"></i></code> and select a <a href="https://docs.sillytavern.app/usage/api-connections/" target_"blank">Chat API</a>.</li>',
            '<li>Click <code><i class="fa-solid fa-address-card"></i></code> and pick a character</li>',
            '</ol>',
            '<hr>',
            '<h3>Want more characters?</h3>',
            '<i>Not controlled by SillyTavern team.</i>',
            '<ul>',
            '<li><a target="_blank" href="https://discord.gg/pygmalionai">Pygmalion AI Discord</a></li>',
            '<li><a target="_blank" href="https://chub.ai/">Chub (NSFW)</a></li>',
            '</ul>',
            '<hr>',
            '<h3>Confused or lost?</h3>',
            '<ul>',
            '<li><span class="note-link-span">?</span> - click these icons!</li>',
            '<li>Enter <code>/?</code> in the chat bar</li>',
            '<li><a target="_blank" href="https://docs.sillytavern.app/">SillyTavern Documentation Site</a></li>',
            '<li><a target="_blank" href="https://docs.sillytavern.app/extras/installation/">Extras Installation Guide</a></li>',

            '</ul>',

            '<hr>',
            '<h3>Still have questions?</h3 > ',
            '<ul>',
            '<li><a target="_blank" href="https://discord.gg/RZdyAEUPvj">Join the SillyTavern Discord</a></li>',
            '<li><a target="_blank" href="https://github.com/SillyTavern/SillyTavern/issues">Post a GitHub issue</a></li>',
            '<li><a target="_blank" href="https://github.com/SillyTavern/SillyTavern#questions-or-suggestions">Contact the developers</a></li>',
        ].join('')
    },
    group: {
        name: systemUserName,
        force_avatar: system_avatar,
        is_user: false,
        is_system: true,
        is_name: true,
        is_group: true,
        mes: "Group chat created. Say 'Hi' to lovely people!",
    },
    empty: {
        name: systemUserName,
        force_avatar: system_avatar,
        is_user: false,
        is_system: true,
        is_name: true,
        mes: "No one hears you. <b>Hint&#58;</b> add more members to the group!",
    },
    generic: {
        name: systemUserName,
        force_avatar: system_avatar,
        is_user: false,
        is_system: true,
        is_name: true,
        mes: "Generic system message. User `text` parameter to override the contents",
    },
    bookmark_created: {
        name: systemUserName,
        force_avatar: system_avatar,
        is_user: false,
        is_system: true,
        is_name: true,
        mes: `Bookmark created! Click here to open the bookmark chat: <a class="bookmark_link" file_name="{0}" href="javascript:void(null);">{1}</a>`,
    },
    bookmark_back: {
        name: systemUserName,
        force_avatar: system_avatar,
        is_user: false,
        is_system: true,
        is_name: true,
        mes: `Click here to return to the previous chat: <a class="bookmark_link" file_name="{0}" href="javascript:void(null);">Return</a>`,
    },
};

export const event_types = {
    EXTRAS_CONNECTED: 'extras_connected',
    MESSAGE_SWIPED: 'message_swiped',
    MESSAGE_SENT: 'message_sent',
    MESSAGE_RECEIVED: 'message_received',
    MESSAGE_EDITED: 'message_edited',
    MESSAGE_DELETED: 'message_deleted',
    IMPERSONATE_READY: 'impersonate_ready',
    CHAT_CHANGED: 'chat_id_changed',
    GENERATION_STOPPED: 'generation_stopped',
    SETTINGS_UPDATED: 'settings_updated',
    GROUP_UPDATED: 'group_updated',
    MOVABLE_PANELS_RESET: 'movable_panels_reset',
}

export const eventSource = new EventEmitter();

$(document).ajaxError(function myErrorHandler(_, xhr) {
    if (xhr.status == 403) {
        toastr.warning("doubleCsrf errors in console are NORMAL in this case. Just reload the page or close this tab.", "Looks like you've opened SillyTavern in another browser tab", { timeOut: 0, extendedTimeOut: 0, preventDuplicates: true });
    }
});

async function getClientVersion() {
    try {
        const response = await fetch('/version');
        const data = await response.json();
        CLIENT_VERSION = data.agent;
        let displayVersion = `SillyTavern ${data.pkgVersion}`;

        if (data.gitRevision && data.gitBranch) {
            displayVersion += ` '${data.gitBranch}'(${data.gitRevision})`;
        }

        $('#version_display').text(displayVersion);
        $('#version_display_welcome').text(displayVersion);
    } catch (err) {
        console.error("Couldn't get client version", err);
    }
}

function getTokenCount(str, padding = undefined) {
    let tokenizerType = power_user.tokenizer;

    if (main_api === 'openai') {
        if (padding === power_user.token_padding) {
            // For main "shadow" prompt building
            tokenizerType = tokenizers.NONE;
        } else {
            // For extensions and WI
            return getTokenCountOpenAI(str);
        }
    }

    if (padding === undefined) {
        padding = 0;
    }

    switch (tokenizerType) {
        case tokenizers.NONE:
            return Math.ceil(str.length / CHARACTERS_PER_TOKEN_RATIO) + padding;
        case tokenizers.GPT3:
            return gpt3.encode(str).bpe.length + padding;
        case tokenizers.CLASSIC:
            return encode(str).length + padding;
        case tokenizers.LLAMA:
            return countTokensRemote('/tokenize_llama', str, padding);
        case tokenizers.NERD:
            return countTokensRemote('/tokenize_nerdstash', str, padding);
        case tokenizers.NERD2:
            return countTokensRemote('/tokenize_nerdstash_v2', str, padding);
        default:
            console.warn("Unknown tokenizer type", tokenizerType);
            return Math.ceil(str.length / CHARACTERS_PER_TOKEN_RATIO) + padding;
    }
}

function countTokensRemote(endpoint, str, padding) {
    let tokenCount = 0;
    jQuery.ajax({
        async: false,
        type: 'POST',
        url: endpoint,
        data: JSON.stringify({ text: str }),
        dataType: "json",
        contentType: "application/json",
        success: function (data) {
            tokenCount = data.count;
        }
    });
    return tokenCount + padding;
}

function reloadMarkdownProcessor(render_formulas = false) {
    if (render_formulas) {
        converter = new showdown.Converter({
            emoji: "true",
            underline: "true",
            extensions: [
                showdownKatex(
                    {
                        delimiters: [
                            { left: '$$', right: '$$', display: true, asciimath: false },
                            { left: '$', right: '$', display: false, asciimath: true },
                        ]
                    }
                )],
        });
    }
    else {
        converter = new showdown.Converter({
            emoji: "true",
            literalMidWordUnderscores: "true",
        });
    }

    // Inject the dinkus extension after creating the converter
    // Maybe move this into power_user init?
    setTimeout(() => {
        if (power_user) {
            converter.addExtension(markdownExclusionExt(), 'exclusion');
        }
    }, 1)

    return converter;
}

function getCurrentChatId() {
    if (selected_group) {
        return groups.find(x => x.id == selected_group)?.chat_id;
    }
    else if (this_chid) {
        return characters[this_chid].chat;
    }
}

export const CHARACTERS_PER_TOKEN_RATIO = 3.35;
const talkativeness_default = 0.5;

var is_advanced_char_open = false;

var menu_type = ""; //what is selected in the menu
var selected_button = ""; //which button pressed
//create pole save
let create_save = {
    name: "",
    description: "",
    creator_notes: "",
    post_history_instructions: "",
    character_version: "",
    system_prompt: "",
    tags: "",
    creator: "",
    personality: "",
    first_message: "",
    avatar: "",
    scenario: "",
    mes_example: "",
    world: "",
    talkativeness: talkativeness_default,
    alternate_greetings: []
};

//animation right menu
let animation_duration = 250;
let animation_easing = "ease-in-out";
let popup_type = "";
let bg_file_for_del = "";
let chat_file_for_del = "";
let online_status = "no_connection";

let api_server = "";
let api_server_textgenerationwebui = "";
//var interval_timer = setInterval(getStatus, 2000);
let interval_timer_novel = setInterval(getStatusNovel, 90000);
let is_get_status = false;
let is_get_status_novel = false;
let is_api_button_press = false;
let is_api_button_press_novel = false;

let is_send_press = false; //Send generation
let add_mes_without_animation = false;

let this_del_mes = 0;

//message editing and chat scroll posistion persistence
var this_edit_mes_text = "";
var this_edit_mes_chname = "";
var this_edit_mes_id;
var scroll_holder = 0;
var is_use_scroll_holder = false;

//settings
var settings;
var koboldai_settings;
var koboldai_setting_names;
var preset_settings = "gui";
var user_avatar = "you.png";
var amount_gen = 80; //default max length of AI generated responses
var max_context = 2048;

var is_pygmalion = false;
var tokens_already_generated = 0;
var message_already_generated = "";
var cycle_count_generation = 0;

var swipes = true;
let extension_prompts = {};

var main_api;// = "kobold";
//novel settings
let novel_tier;
let novelai_settings;
let novelai_setting_names;
let abortController;

//css
var css_mes_bg = $('<div class="mes"></div>').css("background");
var css_send_form_display = $("<div id=send_form></div>").css("display");
let generate_loop_counter = 0;
const MAX_GENERATION_LOOPS = 5;

let token;

var PromptArrayItemForRawPromptDisplay;

export function getRequestHeaders() {
    return {
        "Content-Type": "application/json",
        "X-CSRF-Token": token,
    };
}

$.ajaxPrefilter((options, originalOptions, xhr) => {
    xhr.setRequestHeader("X-CSRF-Token", token);
});

///// initialization protocol ////////
$.get("/csrf-token").then(async (data) => {
    token = data.token;
    sendSystemMessage(system_message_types.WELCOME);
    await readSecretState();
    await getClientVersion();
    await getSettings("def");
    await getUserAvatars();
    await getCharacters();
    await getBackgrounds();
});

function checkOnlineStatus() {
    ///////// REMOVED LINES THAT DUPLICATE RA_CHeckOnlineStatus FEATURES

    if (online_status == "no_connection") {
        $("#online_status_indicator2").css("background-color", "red");  //Kobold
        $("#online_status_text2").html("No connection...");
        $("#online_status_indicator_horde").css("background-color", "red");  //Kobold Horde
        $("#online_status_text_horde").html("No connection...");
        $("#online_status_indicator3").css("background-color", "red");  //Novel
        $("#online_status_text3").html("No connection...");
        $(".online_status_indicator4").css("background-color", "red");  //OAI / ooba
        $(".online_status_text4").html("No connection...");
        is_get_status = false;
        is_get_status_novel = false;
        setOpenAIOnlineStatus(false);
        setPoeOnlineStatus(false);
    } else {
        $("#online_status_indicator2").css("background-color", "green"); //kobold
        $("#online_status_text2").html(online_status);
        $("#online_status_indicator_horde").css("background-color", "green");  //Kobold Horde
        $("#online_status_text_horde").html(online_status);
        $("#online_status_indicator3").css("background-color", "green"); //novel
        $("#online_status_text3").html(online_status);
        $(".online_status_indicator4").css("background-color", "green"); //OAI / ooba
        $(".online_status_text4").html(online_status);
    }
}

async function getStatus() {
    if (is_get_status) {
        if (main_api == "koboldhorde") {
            try {
                const hordeStatus = await checkHordeStatus();
                online_status = hordeStatus ? 'Connected' : 'no_connection';
                resultCheckStatus();

                if (online_status !== "no_connection") {
                    getStatusDebounced();
                }
            }
            catch {
                online_status = "no_connection";
                resultCheckStatus();
            }

            return;
        }

        jQuery.ajax({
            type: "POST", //
            url: "/getstatus", //
            data: JSON.stringify({
                api_server:
                    main_api == "kobold" ? api_server : api_server_textgenerationwebui,
                main_api: main_api,
            }),
            beforeSend: function () { },
            cache: false,
            dataType: "json",
            crossDomain: true,
            contentType: "application/json",
            //processData: false,
            success: function (data) {
                online_status = data.result;
                if (online_status == undefined) {
                    online_status = "no_connection";
                }
                if ((online_status.toLowerCase().indexOf("pygmalion") != -1 && power_user.pygmalion_formatting == pygmalion_options.AUTO)
                    || (online_status !== "no_connection" && power_user.pygmalion_formatting == pygmalion_options.ENABLED)) {
                    is_pygmalion = true;
                    online_status += " (Pyg. formatting on)";
                } else {
                    is_pygmalion = false;
                }

                // determine if we can use stop sequence and streaming
                if (main_api === "kobold" || main_api === "koboldhorde") {
                    kai_settings.use_stop_sequence = canUseKoboldStopSequence(data.version);
                    kai_settings.can_use_streaming = canUseKoboldStreaming(data.koboldVersion);
                }

                //console.log(online_status);
                resultCheckStatus();
                if (online_status !== "no_connection") {
                    getStatusDebounced();
                }
            },
            error: function (jqXHR, exception) {
                console.log(exception);
                console.log(jqXHR);
                online_status = "no_connection";

                resultCheckStatus();
            },
        });
    } else {
        if (is_get_status_novel != true && is_get_status_openai != true && main_api != "poe") {
            online_status = "no_connection";
        }
    }
}

function resultCheckStatus() {
    is_api_button_press = false;
    checkOnlineStatus();
    $("#api_loading").css("display", "none");
    $("#api_button").css("display", "inline-block");
    $("#api_loading_textgenerationwebui").css("display", "none");
    $("#api_button_textgenerationwebui").css("display", "inline-block");
}

async function printCharacters() {
    $("#rm_print_characters_block").empty();
    characters.forEach(function (item, i, arr) {
        let this_avatar = default_avatar;
        if (item.avatar != "none") {
            this_avatar = getThumbnailUrl('avatar', item.avatar);
        }
        // Populate the template
        const template = $('#character_template .character_select').clone();
        template.attr({ 'chid': i, 'id': `CharID${i}` });
        template.find('img').attr('src', this_avatar);
        template.find('.avatar').attr('title', item.avatar);
        template.find('.ch_name').text(item.name);
        template.find('.ch_avatar_url').text(item.avatar);
        template.find('.ch_fav_icon').css("display", 'none');
        template.toggleClass('is_fav', item.fav || item.fav == 'true');
        template.find('.ch_fav').val(item.fav);

        const description = item.data?.creator_notes || '';
        if (description) {
            template.find('.ch_description').text(description);
        }
        else {
            template.find('.ch_description').hide();
        }

        // Display inline tags
        const tags = getTagsList(item.avatar);
        const tagsElement = template.find('.tags');
        tags.forEach(tag => appendTagToList(tagsElement, tag, {}));

        // Add to the list
        $("#rm_print_characters_block").append(template);
    });

    printTags();
    printGroups();
    sortCharactersList();
    favsToHotswap();
    await delay(300);
    updateVisibleDivs('#rm_print_characters_block', true);
    displayOverrideWarnings();

}

async function getCharacters() {
    var response = await fetch("/getcharacters", {
        method: "POST",
        headers: getRequestHeaders(),
        body: JSON.stringify({
            "": "",
        }),
    });
    if (response.ok === true) {
        var getData = ""; //RossAscends: reset to force array to update to account for deleted character.
        getData = await response.json();
        const load_ch_count = Object.getOwnPropertyNames(getData);
        for (var i = 0; i < load_ch_count.length; i++) {
            characters[i] = [];
            characters[i] = getData[i];
            characters[i]['name'] = DOMPurify.sanitize(characters[i]['name']);

            // For dropped-in cards
            if (!characters[i]['chat']) {
                characters[i]['chat'] = `${characters[i]['name']} - ${humanizedDateTime()}`;
            }

            characters[i]['chat'] = String(characters[i]['chat']);
        }
        if (this_chid != undefined && this_chid != "invalid-safety-id") {
            $("#avatar_url_pole").val(characters[this_chid].avatar);
        }
        await getGroups();
        await printCharacters();
    }
}

async function getBackgrounds() {
    const response = await fetch("/getbackgrounds", {
        method: "POST",
        headers: getRequestHeaders(),
        body: JSON.stringify({
            "": "",
        }),
    });
    if (response.ok === true) {
        const getData = await response.json();
        //background = getData;
        //console.log(getData.length);
        for (const bg of getData) {
            const thumbPath = getThumbnailUrl('bg', bg);
            $("#bg_menu_content").append(
                `<div class="bg_example flex-container" bgfile="${bg}" class="bg_example_img" title="${bg}" style="background-image: url('${thumbPath}');">
                    <div bgfile="${bg}" class="bg_example_cross fa-solid fa-circle-xmark"></div>
                    <div class="BGSampleTitle">
                        ${bg
                    .replace('.png', '')
                    .replace('.jpg', '')
                    .replace('.webp', '')}
                </div>
                </div>`
            );
        }
    }
}
async function isColab() {
    is_checked_colab = true;
    const response = await fetch("/iscolab", {
        method: "POST",
        headers: getRequestHeaders(),
        body: JSON.stringify({
            "": "",
        }),
    });
    if (response.ok === true) {
        const getData = await response.json();
        if (getData.colaburl != false) {
            $("#colab_shadow_popup").css("display", "none");
            is_colab = true;
            let url = String(getData.colaburl).split("flare.com")[0] + "flare.com";
            url = String(url).split("loca.lt")[0] + "loca.lt";
            $("#api_url_text").val(url);
            setTimeout(function () {
                $("#api_button").click();
            }, 2000);
        }
    }
}

async function setBackground(bg) {

    jQuery.ajax({
        type: "POST", //
        url: "/setbackground", //
        data: JSON.stringify({
            bg: bg,
        }),
        beforeSend: function () {

        },
        cache: false,
        dataType: "json",
        contentType: "application/json",
        //processData: false,
        success: function (html) { },
        error: function (jqXHR, exception) {
            console.log(exception);
            console.log(jqXHR);
        },
    });
}

async function delBackground(bg) {
    const response = await fetch("/delbackground", {
        method: "POST",
        headers: getRequestHeaders(),
        body: JSON.stringify({
            bg: bg,
        }),
    });
    if (response.ok === true) {

    }
}

async function delChat(chatfile) {
    const response = await fetch("/delchat", {
        method: "POST",
        headers: getRequestHeaders(),
        body: JSON.stringify({
            chatfile: chatfile,
            avatar_url: characters[this_chid].avatar,
        }),
    });
    if (response.ok === true) {
        // choose another chat if current was deleted
        if (chatfile.replace('.jsonl', '') === characters[this_chid].chat) {
            await replaceCurrentChat();
        }
    }
}

async function replaceCurrentChat() {
    clearChat();
    chat.length = 0;

    const chatsResponse = await fetch("/getallchatsofcharacter", {
        method: 'POST',
        headers: getRequestHeaders(),
        body: JSON.stringify({ avatar_url: characters[this_chid].avatar })
    });

    if (chatsResponse.ok) {
        const chats = Object.values(await chatsResponse.json());

        // pick existing chat
        if (chats.length && typeof chats[0] === 'object') {
            characters[this_chid].chat = chats[0].file_name.replace('.jsonl', '');
            $("#selected_chat_pole").val(characters[this_chid].chat);
            saveCharacterDebounced();
            await getChat();
        }

        // start new chat
        else {
            characters[this_chid].chat = name2 + " - " + humanizedDateTime();
            $("#selected_chat_pole").val(characters[this_chid].chat);
            saveCharacterDebounced();
            await getChat();
        }
    }
}

function printMessages() {
    chat.forEach(function (item, i, arr) {
        addOneMessage(item, { scroll: i === arr.length - 1 });
    });
}

function clearChat() {
    count_view_mes = 0;
    extension_prompts = {};
    $("#chat").children().remove();
    itemizedPrompts = [];
}

async function deleteLastMessage() {
    count_view_mes--;
    chat.length = chat.length - 1;
    $('#chat').children('.mes').last().remove();
    await eventSource.emit(event_types.MESSAGE_DELETED, chat.length);
}

export async function reloadCurrentChat() {
    clearChat();
    chat.length = 0;

    if (selected_group) {
        await getGroupChat(selected_group);
    }
    else if (this_chid) {
        await getChat();
    }
    else {
        resetChatState();
        printMessages();
    }
}

function messageFormatting(mes, ch_name, isSystem, isUser) {
    if (mes) {
        mesForShowdownParse = mes;
    }

    if (!mes) {
        mes = '';
    }

    if (power_user.auto_fix_generated_markdown) {
        mes = fixMarkdown(mes);
    }

    if (this_chid != undefined && !isSystem)
        mes = mes.replaceAll("<", "&lt;").replaceAll(">", "&gt;"); //for welcome message
    if ((this_chid === undefined || this_chid === "invalid-safety-id") && !selected_group) {
        mes = mes
            .replace(/\*\*(.+?)\*\*/g, "<b>$1</b>")
            .replace(/\n/g, "<br/>");
    } else if (!isSystem) {
        mes = mes.replace(/```[\s\S]*?```|``[\s\S]*?``|`[\s\S]*?`|(\".+?\")|(\u201C.+?\u201D)/gm, function (match, p1, p2) {
            if (p1) {
                return '<q>"' + p1.replace(/\"/g, "") + '"</q>';
            } else if (p2) {
                return '<q>“' + p2.replace(/\u201C|\u201D/g, "") + '”</q>';
            } else {
                return match;
            }
        });

        mes = mes.replaceAll('\\begin{align*}', '$$');
        mes = mes.replaceAll('\\end{align*}', '$$');
        mes = converter.makeHtml(mes);
        mes = mes.replace(/{{(\*?.*\*?)}}/g, "");

        mes = mes.replace(/<code(.*)>[\s\S]*?<\/code>/g, function (match) {
            // Firefox creates extra newlines from <br>s in code blocks, so we replace them before converting newlines to <br>s.
            return match.replace(/\n/gm, '\u0000');
        })
        mes = mes.replace(/\n/g, "<br/>");
        mes = mes.replace(/\u0000/g, "\n"); // Restore converted newlines
        mes = mes.trim();

        mes = mes.replace(/<code(.*)>[\s\S]*?<\/code>/g, function (match) {
            return match.replace(/&amp;/g, '&');
        });
    }

    // Hides bias from empty messages send with slash commands
    if (isSystem) {
        mes = mes.replace(/{{(\*?.*\*?)}}/g, "");
    }

    if (!power_user.allow_name2_display && ch_name && !isUser && !isSystem) {
        mes = mes.replaceAll(`${ch_name}:`, "");
    }

    //function to hide any <tags> from AI response output
    /*  if (power_user.removeXML && ch_name && !isUser && !isSystem) {
         //console.log('incoming mes')
         //console.log(mes)
         mes = mes.replaceAll(/&lt;/g, "<");
         mes = mes.replaceAll(/&gt;/g, ">");
         mes = mes.replaceAll(/<<[^>>]+>>/g, "");
         //console.log('mes after removed <tags>')
         //console.log(mes)
     } */

    return mes;
}

function getMessageFromTemplate({
    mesId,
    characterName,
    isUser,
    avatarImg,
    bias,
    isSystem,
    title,
    timerValue,
    timerTitle,
    bookmarkLink,
    forceAvatar,
    timestamp,
} = {}) {
    const mes = $('#message_template .mes').clone();
    mes.attr({
        'mesid': mesId,
        'ch_name': characterName,
        'is_user': isUser,
        'is_system': !!isSystem,
        'bookmark_link': bookmarkLink,
        'force_avatar': !!forceAvatar,
        'timestamp': timestamp,
    });
    mes.find('.avatar img').attr('src', avatarImg);
    mes.find('.ch_name .name_text').text(characterName);
    mes.find('.mes_bias').html(bias);
    mes.find('.timestamp').text(timestamp);
    title && mes.attr('title', title);
    timerValue && mes.find('.mes_timer').attr('title', timerTitle).text(timerValue);

    return mes;
}

export function updateMessageBlock(messageId, message) {
    const messageElement = $(`#chat [mesid="${messageId}"]`);
    const text = message?.extra?.display_text ?? message.mes;
    messageElement.find('.mes_text').html(messageFormatting(text, message.name, message.is_system, message.is_user));
    addCopyToCodeBlocks(messageElement)
    appendImageToMessage(message, messageElement);
}

export function appendImageToMessage(mes, messageElement) {
    if (mes.extra?.image) {
        const image = messageElement.find('.mes_img');
        const text = messageElement.find('.mes_text');
        const isInline = !!mes.extra?.inline_image;
        image.attr('src', mes.extra?.image);
        image.attr('title', mes.extra?.title || mes.title || '');
        messageElement.find(".mes_img_container").addClass("img_extra");
        image.toggleClass("img_inline", isInline);
        text.toggleClass('displayNone', !isInline);
    }
}

export function addCopyToCodeBlocks(messageElement) {
    const codeBlocks = $(messageElement).find("pre code");
    for (let i = 0; i < codeBlocks.length; i++) {
        hljs.highlightElement(codeBlocks.get(i));
        if (navigator.clipboard !== undefined) {
            const copyButton = document.createElement('i');
            copyButton.classList.add('fa-solid', 'fa-copy', 'code-copy');
            copyButton.title = 'Copy code';
            codeBlocks.get(i).appendChild(copyButton);
            copyButton.addEventListener('pointerup', function (event) {
                navigator.clipboard.writeText(codeBlocks.get(i).innerText);
                toastr.info('Copied!', '', { timeOut: 2000 });
            });
        }
    }
}


function addOneMessage(mes, { type = "normal", insertAfter = null, scroll = true } = {}) {
    var messageText = mes["mes"];
    const momentDate = timestampToMoment(mes.send_date);
    const timestamp = momentDate.isValid() ? momentDate.format('LL LT') : '';

    if (mes?.extra?.display_text) {
        messageText = mes.extra.display_text;
    }

    if (mes.name === name1) {
        var characterName = name1; //set to user's name by default
    } else { var characterName = mes.name }

    var avatarImg = getUserAvatar(user_avatar);
    const isSystem = mes.is_system;
    const title = mes.title;
    generatedPromtCache = "";

    //for non-user mesages
    if (!mes["is_user"]) {
        if (mes.force_avatar) {
            avatarImg = mes.force_avatar;
        } else if (this_chid === undefined || this_chid === "invalid-safety-id") {
            avatarImg = system_avatar;
        } else {
            if (characters[this_chid].avatar != "none") {
                avatarImg = getThumbnailUrl('avatar', characters[this_chid].avatar);
                if (is_mes_reload_avatar !== false) {
                    avatarImg += "&" + is_mes_reload_avatar;
                }
            } else {
                avatarImg = default_avatar;
            }
        }
        //old processing:
        //if messge is from sytem, use the name provided in the message JSONL to proceed,
        //if not system message, use name2 (char's name) to proceed
        //characterName = mes.is_system || mes.force_avatar ? mes.name : name2;
    } else if (mes["is_user"] && mes["force_avatar"]) {
        // Special case for persona images.
        avatarImg = mes["force_avatar"];
    }

    if (count_view_mes == 0) {
        messageText = substituteParams(messageText);
    }
    messageText = messageFormatting(
        messageText,
        characterName,
        isSystem,
        mes.is_user,
    );
    const bias = messageFormatting(mes.extra?.bias ?? "");
    const bookmarkLink = mes?.extra?.bookmark_link ?? '';

    let params = {
        mesId: count_view_mes,
        characterName: characterName,
        isUser: mes.is_user,
        avatarImg: avatarImg,
        bias: bias,
        isSystem: isSystem,
        title: title,
        bookmarkLink: bookmarkLink,
        forceAvatar: mes.force_avatar,
        timestamp: timestamp,
        ...formatGenerationTimer(mes.gen_started, mes.gen_finished),
    };

    const HTMLForEachMes = getMessageFromTemplate(params);

    if (type !== 'swipe') {
        if (!insertAfter) {
            $("#chat").append(HTMLForEachMes);
        }
        else {
            const target = $("#chat").find(`.mes[mesid="${insertAfter}"]`);
            $(HTMLForEachMes).insertAfter(target);
            $(HTMLForEachMes).find('.swipe_left').css('display', 'none');
            $(HTMLForEachMes).find('.swipe_right').css('display', 'none');
        }
    }

    const newMessageId = type == 'swipe' ? count_view_mes - 1 : count_view_mes;
    const newMessage = $(`#chat [mesid="${newMessageId}"]`);
    const isSmallSys = mes?.extra?.isSmallSys;
    newMessage.data("isSystem", isSystem);

    if (isSystem) {
        // newMessage.find(".mes_edit").hide();
        newMessage.find(".mes_prompt").hide(); //don't need prompt button for sys
    }

    if (isSmallSys === true) {
        newMessage.addClass('smallSysMes');
    }

    // don't need prompt button for user
    if (params.isUser === true) {
        newMessage.find(".mes_prompt").hide();
        //console.log(`hiding prompt for user mesID ${params.mesId}`);
    }

    //shows or hides the Prompt display button
    let mesIdToFind = type == 'swipe' ? params.mesId - 1 : params.mesId;  //Number(newMessage.attr('mesId'));

    //if we have itemized messages, and the array isn't null..
    if (params.isUser === false && itemizedPrompts.length !== 0 && itemizedPrompts.length !== null) {
        // console.log('looking through itemized prompts...');
        //console.log(`mesIdToFind = ${mesIdToFind} from ${params.avatarImg}`);
        //console.log(`itemizedPrompts.length = ${itemizedPrompts.length}`)
        //console.log(itemizedPrompts);

        for (var i = 0; i < itemizedPrompts.length; i++) {
            //console.log(`itemized array item ${i} is MesID ${Number(itemizedPrompts[i].mesId)}, does it match ${Number(mesIdToFind)}?`);
            if (Number(itemizedPrompts[i].mesId) === Number(mesIdToFind)) {
                newMessage.find(".mes_prompt").show();
                //console.log(`showing button for mesID ${params.mesId} from ${params.characterName}`);
                break;

            } /*else {
                console.log(`no cache obj for mesID ${mesIdToFind}, hiding this prompt button`);
                newMessage.find(".mes_prompt").hide();
                console.log(itemizedPrompts);
            } */
        }
    } else {
        //console.log('itemizedprompt array empty null, or user, hiding this prompt buttons');
        //$(".mes_prompt").hide();
        newMessage.find(".mes_prompt").hide();
        //console.log(itemizedPrompts);
    }

    newMessage.find('.avatar img').on('error', function () {
        $(this).hide();
        $(this).parent().html(`<div class="missing-avatar fa-solid fa-user-slash"></div>`);
    });

    if (type === 'swipe') {
        $("#chat").find(`[mesid="${count_view_mes - 1}"]`).find('.mes_text').html('');
        $("#chat").find(`[mesid="${count_view_mes - 1}"]`).find('.mes_text').append(messageText);
        appendImageToMessage(mes, $("#chat").find(`[mesid="${count_view_mes - 1}"]`));
        $("#chat").find(`[mesid="${count_view_mes - 1}"]`).attr('title', title);

        if (mes.swipe_id == mes.swipes.length - 1) {
            $("#chat").find(`[mesid="${count_view_mes - 1}"]`).find('.mes_timer').text(params.timerValue);
            $("#chat").find(`[mesid="${count_view_mes - 1}"]`).find('.mes_timer').attr('title', params.timerTitle);
        } else {
            $("#chat").find(`[mesid="${count_view_mes - 1}"]`).find('.mes_timer').html('');
        }
    } else {
        $("#chat").find(`[mesid="${count_view_mes}"]`).find('.mes_text').append(messageText);
        appendImageToMessage(mes, newMessage);
        hideSwipeButtons();
        count_view_mes++;
    }

    addCopyToCodeBlocks(newMessage);

    // Don't scroll if not inserting last
    if (!insertAfter && scroll) {
        $('#chat .mes').last().addClass('last_mes');
        $('#chat .mes').eq(-2).removeClass('last_mes');

        hideSwipeButtons();
        showSwipeButtons();
        scrollChatToBottom();
    }
}

function getUserAvatar(avatarImg) {
    return `User Avatars/${avatarImg}`;
}

function formatGenerationTimer(gen_started, gen_finished) {
    if (!gen_started || !gen_finished) {
        return {};
    }

    const dateFormat = 'HH:mm:ss D MMM YYYY';
    const start = moment(gen_started);
    const finish = moment(gen_finished);
    const seconds = finish.diff(start, 'seconds', true);
    const timerValue = `${seconds.toFixed(1)}s`;
    const timerTitle = [
        `Generation queued: ${start.format(dateFormat)}`,
        `Reply received: ${finish.format(dateFormat)}`,
        `Time to generate: ${seconds} seconds`,
    ].join('\n');

    return { timerValue, timerTitle };
}

function scrollChatToBottom() {
    if (power_user.auto_scroll_chat_to_bottom) {
        var $textchat = $("#chat");
        $textchat.scrollTop(($textchat[0].scrollHeight));
    }
}

function substituteParams(content, _name1, _name2, _original) {
    _name1 = _name1 ?? name1;
    _name2 = _name2 ?? name2;
    if (!content) {
        return ''
    }

    // Replace {{original}} with the original message
    // Note: only replace the first instance of {{original}}
    // This will hopefully prevent the abuse
    if (_original) {
        content = content.replace(/{{original}}/i, _original);
    }

    content = content.replace(/{{user}}/gi, _name1);
    content = content.replace(/{{char}}/gi, _name2);
    content = content.replace(/<USER>/gi, _name1);
    content = content.replace(/<BOT>/gi, _name2);
    content = content.replace(/{{time}}/gi, moment().format('LT'));
    content = content.replace(/{{date}}/gi, moment().format('LL'));
    return content;
}

function getStoppingStrings(isImpersonate, addSpace) {
    const charString = `\n${name2}:`;
    const youString = `\nYou:`;
    const userString = `\n${name1}:`;
    const result = isImpersonate ? [charString] : [youString];

    result.push(userString);

    // Add other group members as the stopping strings
    if (selected_group) {
        const group = groups.find(x => x.id === selected_group);

        if (group && Array.isArray(group.members)) {
            const names = group.members
                .map(x => characters.find(y => y.avatar == x))
                .filter(x => x && x.name !== name2)
                .map(x => `\n${x.name}:`);
            result.push(...names);
        }
    }

    // Cohee: oobabooga's textgen always appends newline before the sequence as a stopping string
    // But it's a problem for Metharme which doesn't use newlines to separate them.
    const wrap = (s) => power_user.instruct.wrap ? '\n' + s : s;

    if (power_user.instruct.enabled) {
        if (power_user.instruct.input_sequence) {
            result.push(substituteParams(wrap(power_user.instruct.input_sequence), name1, name2));
        }
        if (power_user.instruct.output_sequence) {
            result.push(substituteParams(wrap(power_user.instruct.output_sequence), name1, name2));
        }
    }

    return addSpace ? result.map(x => `${x} `) : result;
}


// Background prompt generation
export async function generateQuietPrompt(quiet_prompt) {
    return await new Promise(
        async function promptPromise(resolve, reject) {
            try {
                await Generate('quiet', { resolve, reject, quiet_prompt, force_name2: true, });
            }
            catch {
                reject();
            }
        });
}

function processCommands(message, type) {
    if (type == "regenerate" || type == "swipe" || type == 'quiet') {
        return null;
    }

    const result = executeSlashCommands(message);
    $("#send_textarea").val(result.newText).trigger('input');

    // interrupt generation if the input was nothing but a command
    if (message.length > 0 && result.newText.length === 0) {
        return true;
    }

    return result.interrupt;
}

function sendSystemMessage(type, text, extra = {}) {
    const systemMessage = system_messages[type];

    if (!systemMessage) {
        return;
    }

    const newMessage = { ...systemMessage, send_date: humanizedDateTime() };

    if (text) {
        newMessage.mes = text;
    }

    if (type == system_message_types.HELP) {
        newMessage.mes += getSlashCommandsHelp();
        newMessage.mes += `<br><b>Still got questions left? The <a target="_blank" href="https://docs.sillytavern.app/">Official SillyTavern Documentation Website</a> has much more information!</b>`;
    }

    if (!newMessage.extra) {
        newMessage.extra = {};
    }

    newMessage.extra = Object.assign(newMessage.extra, extra);
    newMessage.extra.type = type;

    chat.push(newMessage);
    addOneMessage(newMessage);
    is_send_press = false;
}

export function extractMessageBias(message) {
    if (!message) {
        return null;
    }

    const forbiddenMatches = ['user', 'char', 'time', 'date'];
    const found = [];
    const rxp = /\{\{(.+?)\}\}/g;
    //const rxp = /{([^}]+)}/g;
    let curMatch;

    while ((curMatch = rxp.exec(message))) {
        const match = curMatch[1].trim();

        if (forbiddenMatches.includes(match)) {
            continue;
        }

        found.push(match);
    }

    let biasString = '';

    if (found.length) {
        biasString = ` ${found.join(" ")}`
    }

    return biasString;
}

function cleanGroupMessage(getMessage) {
    const group = groups.find((x) => x.id == selected_group);

    if (group && Array.isArray(group.members) && group.members) {
        for (let member of group.members) {
            const character = characters.find(x => x.avatar == member);

            if (!character) {
                continue;
            }

            const name = character.name;

            // Skip current speaker.
            if (name === name2) {
                continue;
            }

            const indexOfMember = getMessage.indexOf(`${name}:`);
            if (indexOfMember != -1) {
                getMessage = getMessage.substr(0, indexOfMember);
            }
        }
    }
    return getMessage;
}

<<<<<<< HEAD
function getAllExtensionPrompts(_name1, _name2) {
=======
function getPersonaDescription(storyString) {
    if (!power_user.persona_description) {
        return storyString;
    }

    switch (power_user.persona_description_position) {
        case persona_description_positions.BEFORE_CHAR:
            return `${substituteParams(power_user.persona_description)}\n${storyString}`;
        case persona_description_positions.AFTER_CHAR:
            return `${storyString}\n${substituteParams(power_user.persona_description)}`;
        default:
            if (shouldWIAddPrompt) {
                const originalAN = extension_prompts[NOTE_MODULE_NAME].value
                const ANWithDesc = persona_description_positions.TOP_AN
                    ? `${power_user.persona_description}\n${originalAN}`
                    : `${originalAN}\n${power_user.persona_description}`;
                setExtensionPrompt(NOTE_MODULE_NAME, ANWithDesc, chat_metadata[metadata_keys.position], chat_metadata[metadata_keys.depth]);
            }
            return storyString;
    }
}

function getAllExtensionPrompts() {
>>>>>>> 2aa0c5d7
    const value = Object
        .values(extension_prompts)
        .filter(x => x.value)
        .map(x => x.value.trim())
        .join('\n');

    return value.length ? substituteParams(value, _name1, _name2) : '';
}

function getExtensionPrompt(_name1, _name2, position = 0, depth = undefined, separator = "\n") {
    let extension_prompt = Object.keys(extension_prompts)
        .sort()
        .map((x) => extension_prompts[x])
        .filter(x => x.position == position && x.value && (depth === undefined || x.depth == depth))
        .map(x => x.value.trim())
        .join(separator);
    if (extension_prompt.length && !extension_prompt.startsWith(separator)) {
        extension_prompt = separator + extension_prompt;
    }
    if (extension_prompt.length && !extension_prompt.endsWith(separator)) {
        extension_prompt = extension_prompt + separator;
    }
    if (extension_prompt.length) {
        extension_prompt = substituteParams(extension_prompt, _name1, _name2);
    }
    return extension_prompt;
}

function baseChatReplace(value, name1, name2) {
    if (value !== undefined && value.length > 0) {
        if (is_pygmalion) {
            value = value.replace(/{{user}}:/gi, 'You:');
            value = value.replace(/<USER>:/gi, 'You:');
        }

        value = substituteParams(value, name1, name2);

        if (power_user.collapse_newlines) {
            value = collapseNewlines(value);
        }
    }
    return value;
}

function appendToStoryString(value, prefix) {
    if (value !== undefined && value.length > 0) {
        return prefix + value + '\n';
    }
    return '';
}

function isStreamingEnabled() {
    return ((main_api == 'openai' && oai_settings.stream_openai)
        || (main_api == 'kobold' && kai_settings.streaming_kobold && kai_settings.can_use_streaming)
        || (main_api == 'novel' && nai_settings.streaming_novel)
        || (main_api == 'poe' && poe_settings.streaming)
        || (main_api == 'textgenerationwebui' && textgenerationwebui_settings.streaming))
        && !isMultigenEnabled(); // Multigen has a quasi-streaming mode which breaks the real streaming
}

function showStopButton() {
    $('#mes_stop').css({ 'display': 'flex' });
}

function hideStopButton() {
    $('#mes_stop').css({ 'display': 'none' });
}

class StreamingProcessor {
    showMessageButtons(messageId) {
        if (messageId == -1) {
            return;
        }

        showStopButton();
        $(`#chat .mes[mesid="${messageId}"] .mes_buttons`).css({ 'display': 'none' });
    }

    hideMessageButtons(messageId) {
        if (messageId == -1) {
            return;
        }

        hideStopButton();
        $(`#chat .mes[mesid="${messageId}"] .mes_buttons`).css({ 'display': 'flex' });
    }

    onStartStreaming(text) {
        let messageId = -1;

        if (this.type == "impersonate") {
            $('#send_textarea').val('').trigger('input');
        }
        else {
            saveReply(this.type, text);
            messageId = count_view_mes - 1;
            this.showMessageButtons(messageId);
        }

        hideSwipeButtons();
        scrollChatToBottom();
        return messageId;
    }

    removePrefix(text) {
        const name1Marker = `${name1}: `;
        const name2Marker = `${name2}: `;

        if (text) {
            if (text.startsWith(name1Marker)) {
                text = text.replace(name1Marker, '');
            }
            if (text.startsWith(name2Marker)) {
                text = text.replace(name2Marker, '');
            }
        }
        return text;
    }

    onProgressStreaming(messageId, text, isFinal) {
        const isImpersonate = this.type == "impersonate";
        text = this.removePrefix(text);
        let processedText = cleanUpMessage(text, isImpersonate, !isFinal);
        let result = extractNameFromMessage(processedText, this.force_name2, isImpersonate);
        let isName = result.this_mes_is_name;
        processedText = result.getMessage;

        // Predict unbalanced asterisks / quotes during streaming
        const charsToBalance = ['*', '"'];
        for (const char of charsToBalance) {
            if (!isFinal && isOdd(countOccurrences(processedText, char))) {
                // Add character at the end to balance it
                processedText = processedText.trimEnd() + char;
            }
        }

        if (isImpersonate) {
            $('#send_textarea').val(processedText).trigger('input');
        }
        else {
            let currentTime = new Date();
            const timePassed = formatGenerationTimer(this.timeStarted, currentTime);
            chat[messageId]['is_name'] = isName;
            chat[messageId]['mes'] = processedText;
            chat[messageId]['gen_started'] = this.timeStarted;
            chat[messageId]['gen_finished'] = currentTime;

            if (this.type == 'swipe' && Array.isArray(chat[messageId]['swipes'])) {
                chat[messageId]['swipes'][chat[messageId]['swipe_id']] = processedText;
            }

            let formattedText = messageFormatting(
                processedText,
                chat[messageId].name,
                chat[messageId].is_system,
                chat[messageId].is_user,
            );
            const mesText = $(`#chat .mes[mesid="${messageId}"] .mes_text`);
            mesText.html(formattedText);
            $(`#chat .mes[mesid="${messageId}"] .mes_timer`).text(timePassed.timerValue).attr('title', timePassed.timerTitle);
            this.setFirstSwipe(messageId);
        }

        scrollChatToBottom();
    }

    onFinishStreaming(messageId, text) {
        this.hideMessageButtons(this.messageId);
        this.onProgressStreaming(messageId, text, true);
        addCopyToCodeBlocks($(`#chat .mes[mesid="${messageId}"]`));
        saveChatConditional();
        activateSendButtons();
        showSwipeButtons();
        setGenerationProgress(0);
        generatedPromtCache = '';

        //console.log("Generated text size:", text.length, text)

        if (power_user.auto_swipe) {
            function containsBlacklistedWords(str, blacklist, threshold) {
                const regex = new RegExp(`\\b(${blacklist.join('|')})\\b`, 'gi');
                const matches = str.match(regex) || [];
                return matches.length >= threshold;
            }

            const generatedTextFiltered = (text) => {
                if (text) {
                    if (power_user.auto_swipe_minimum_length) {
                        if (text.length < power_user.auto_swipe_minimum_length && text.length !== 0) {
                            console.log("Generated text size too small")
                            return true
                        }
                    }
                    if (power_user.auto_swipe_blacklist_threshold) {
                        if (containsBlacklistedWords(text, power_user.auto_swipe_blacklist, power_user.auto_swipe_blacklist_threshold)) {
                            console.log("Generated text has blacklisted words")
                            return true
                        }
                    }
                }
                return false
            }

            if (generatedTextFiltered(text)) {
                swipe_right()
                return
            }
        }
        playMessageSound();

        const eventType = this.type !== 'impersonate' ? event_types.MESSAGE_RECEIVED : event_types.IMPERSONATE_READY;
        const eventData = this.type !== 'impersonate' ? this.messageId : text;
        eventSource.emit(eventType, eventData);
    }

    onErrorStreaming() {
        this.hideMessageButtons(this.messageId);
        $("#send_textarea").removeAttr('disabled');
        is_send_press = false;
        activateSendButtons();
        setGenerationProgress(0);
        showSwipeButtons();
    }

    setFirstSwipe(messageId) {
        if (this.type !== 'swipe' && this.type !== 'impersonate') {
            if (Array.isArray(chat[messageId]['swipes']) && chat[messageId]['swipes'].length === 1 && chat[messageId]['swipe_id'] === 0) {
                chat[messageId]['swipes'][0] = chat[messageId]['mes'];
            }
        }
    }

    onStopStreaming() {
        this.onErrorStreaming();
    }

    nullStreamingGeneration() {
        throw new Error('Generation function for streaming is not hooked up');
    }

    constructor(type, force_name2) {
        this.result = "";
        this.messageId = -1;
        this.type = type;
        this.force_name2 = force_name2;
        this.isStopped = false;
        this.isFinished = false;
        this.generator = this.nullStreamingGeneration;
        this.abortController = new AbortController();
        this.firstMessageText = '...';
        this.timeStarted = new Date();
    }

    async generate() {
        if (this.messageId == -1) {
            this.messageId = this.onStartStreaming(this.firstMessageText);
            await delay(1); // delay for message to be rendered
        }

        try {
            for await (const text of this.generator()) {
                if (this.isStopped) {
                    this.onStopStreaming();
                    return;
                }

                this.result = text;
                this.onProgressStreaming(this.messageId, message_already_generated + text);
            }
        }
        catch (err) {
            console.error(err);
            this.onErrorStreaming();
            this.isStopped = true;
            return;
        }

        this.isFinished = true;
        return this.result;
    }
}

async function Generate(type, { automatic_trigger, force_name2, resolve, reject, quiet_prompt, force_chid, signal, override_name1 } = {}) {
    //console.log('Generate entered');
    setGenerationProgress(0);
    tokens_already_generated = 0;
    generation_started = new Date();

    // Don't recreate abort controller if signal is passed
    if (!(abortController && signal)) {
        abortController = new AbortController();
    }

    const _name1 = override_name1 ?? name1;
    const _name2 = name2;

    // OpenAI doesn't need instruct mode. Use OAI main prompt instead.
    const isInstruct = power_user.instruct.enabled && main_api !== 'openai';
    const isImpersonate = type == "impersonate";

    message_already_generated = isImpersonate ? `${_name1}: ` : `${_name2}: `;
    // Name for the multigen prefix
    const magName = isImpersonate ? (is_pygmalion ? 'You' : _name1) : _name2;

    if (isInstruct) {
        message_already_generated = formatInstructModePrompt(magName, isImpersonate, false, _name1, _name2);
    } else {
        message_already_generated = `${magName}: `;
    }

    // To trim after multigen ended
    const magFirst = message_already_generated;

    const interruptedByCommand = processCommands($("#send_textarea").val(), type);

    if (interruptedByCommand) {
        $("#send_textarea").val('').trigger('input');
        is_send_press = false;
        return;
    }

    if (main_api == 'textgenerationwebui' && textgenerationwebui_settings.streaming && !textgenerationwebui_settings.streaming_url) {
        toastr.error('Streaming URL is not set. Look it up in the console window when starting TextGen Web UI');
        is_send_press = false;
        return;
    }

    if (main_api == 'kobold' && kai_settings.streaming_kobold && !kai_settings.can_use_streaming) {
        toastr.warning('Streaming is enabled, but the version of Kobold used does not support token streaming.', undefined, { timeOut: 10000, preventDuplicates: true, });
        is_send_press = false;
        return;
    }

    if (main_api == 'kobold' && kai_settings.streaming_kobold && power_user.multigen) {
        toastr.error('Multigen is not supported with Kobold streaming enabled. Disable streaming in "AI Response Configuration" or multigen in "Advanced Formatting" to proceed.', undefined, { timeOut: 10000, preventDuplicates: true, });
        is_send_press = false;
        return;
    }

    if (isHordeGenerationNotAllowed()) {
        is_send_press = false;
        return;
    }

    // Hide swipes on either multigen or real streaming
    if (isStreamingEnabled() || isMultigenEnabled()) {
        hideSwipeButtons();
    }

    // Set empty promise resolution functions
    if (typeof resolve !== 'function') {
        resolve = () => { };
    }
    if (typeof reject !== 'function') {
        reject = () => { };
    }

    if (selected_group && !is_group_generating) {
        generateGroupWrapper(false, type, { resolve, reject, quiet_prompt, force_chid, signal: abortController.signal });
        return;
    }

    if (online_status != 'no_connection' && this_chid != undefined && this_chid !== 'invalid-safety-id') {
        let textareaText;
        if (type !== 'regenerate' && type !== "swipe" && type !== 'quiet' && !isImpersonate) {
            is_send_press = true;
            textareaText = $("#send_textarea").val();
            $("#send_textarea").val('').trigger('input');
        } else {
            textareaText = "";
            if (chat.length && chat[chat.length - 1]['is_user']) {
                //do nothing? why does this check exist?
            }
            else if (type !== 'quiet' && type !== "swipe" && !isImpersonate) {
                chat.length = chat.length - 1;
                count_view_mes -= 1;
                $('#chat').children().last().hide(500, function () {
                    $(this).remove();
                });
                await eventSource.emit(event_types.MESSAGE_DELETED, chat.length);
            }
        }

        deactivateSendButtons();

        let { messageBias, promptBias } = getBiasStrings(textareaText);

        //*********************************
        //PRE FORMATING STRING
        //*********************************

        //for normal messages sent from user..
        if (textareaText != "" && !automatic_trigger && type !== 'quiet') {
            // If user message contains no text other than bias - send as a system message
            if (messageBias && replaceBiasMarkup(textareaText).trim().length === 0) {
                sendSystemMessage(system_message_types.GENERIC, ' ', { bias: messageBias });
            }
            else {
                await sendMessageAsUser(textareaText, messageBias);
            }
        }
        else if (textareaText == "" && !automatic_trigger && type === undefined && main_api == 'openai' && oai_settings.send_if_empty.trim().length > 0) {
            // Use send_if_empty if set and the user message is empty. Only when sending messages normally
            await sendMessageAsUser(oai_settings.send_if_empty.trim(), messageBias);
        }

        ////////////////////////////////////
        const scenarioText = chat_metadata['scenario'] || characters[this_chid].scenario;
        let charDescription = baseChatReplace(characters[this_chid].description.trim(), _name1, _name2);
        let charPersonality = baseChatReplace(characters[this_chid].personality.trim(), _name1, _name2);
        let Scenario = baseChatReplace(scenarioText.trim(), _name1, _name2);
        let mesExamples = baseChatReplace(characters[this_chid].mes_example.trim(), _name1, _name2);
        let systemPrompt = baseChatReplace(characters[this_chid].data?.system_prompt?.trim(), _name1, _name2);
        let jailbreakPrompt = baseChatReplace(characters[this_chid].data?.post_history_instructions?.trim(), _name1, _name2);

        // Parse example messages
        if (!mesExamples.startsWith('<START>')) {
            mesExamples = '<START>\n' + mesExamples.trim();
        }
        if (mesExamples.replace(/<START>/gi, '').trim().length === 0) {
            mesExamples = '';
        }
        const blockHeading =
            main_api === 'openai' ? '<START>' : // OpenAI handler always expects it
                power_user.custom_chat_separator ? power_user.custom_chat_separator :
                    power_user.disable_examples_formatting ? '' :
                        is_pygmalion ? '<START>' : `This is how ${_name2} should talk`;
        let mesExamplesArray = mesExamples.split(/<START>/gi).slice(1).map(block => `${blockHeading}\n${block.trim()}\n`);

        // First message in fresh 1-on-1 chat reacts to user/character settings changes
        if (chat.length) {
            chat[0].mes = substituteParams(chat[0].mes, _name1, _name2);
        }

        // Collect messages with usable content
        let coreChat = chat.filter(x => !x.is_system);
        if (type === 'swipe') {
            coreChat.pop();
        }

        // Determine token limit
        let this_max_context = getMaxContextSize();

        if (extension_settings.chromadb.n_results !== 0) {
            await runGenerationInterceptors(coreChat, this_max_context);
            console.log(`Core/all messages: ${coreChat.length}/${chat.length}`);
        }

        let storyString = "";

        if (is_pygmalion) {
            storyString += appendToStoryString(charDescription, power_user.disable_description_formatting ? '' : _name2 + "'s Persona: ");
            storyString += appendToStoryString(charPersonality, power_user.disable_personality_formatting ? '' : 'Personality: ');
            storyString += appendToStoryString(Scenario, power_user.disable_scenario_formatting ? '' : 'Scenario: ');
        } else {
            storyString += appendToStoryString(charDescription, '');
            storyString += appendToStoryString(charPersonality, power_user.disable_personality_formatting ? '' : _name2 + "'s personality: ");
            storyString += appendToStoryString(Scenario, power_user.disable_scenario_formatting ? '' : 'Circumstances and context of the dialogue: ');
        }

        if (promptBias || power_user.always_force_name2 || is_pygmalion) {
            force_name2 = true;
        }

        if (isImpersonate) {
            force_name2 = false;
        }

        if (isInstruct) {
            storyString = formatInstructStoryString(storyString, systemPrompt);
        }

        //////////////////////////////////

        let chat2 = [];
        for (let i = coreChat.length - 1, j = 0; i >= 0; i--, j++) {
            // For OpenAI it's only used in WI
            if (main_api == 'openai' && (!world_info || world_info.length === 0)) {
                console.debug('No WI, skipping chat2 for OAI');
                break;
            }

            chat2[i] = formatMessageHistoryItem(coreChat[j], isInstruct);
        }

        // Adjust token limit for Horde
        let adjustedParams;
        if (main_api == 'koboldhorde' && (horde_settings.auto_adjust_context_length || horde_settings.auto_adjust_response_length)) {
            try {
                adjustedParams = await adjustHordeGenerationParams(max_context, amount_gen);
            }
            catch {
                activateSendButtons();
                return;
            }
            if (horde_settings.auto_adjust_context_length) {
                this_max_context = (adjustedParams.maxContextLength - adjustedParams.maxLength);
            }
        }

        // Extension added strings

        // Set non-WI AN
        setFloatingPrompt();
        // Add WI to prompt (and also inject WI to AN value via hijack)
<<<<<<< HEAD
        let { worldInfoString, worldInfoBefore, worldInfoAfter } = await getWorldInfoPrompt(chat2, this_max_context, _name1, _name2);
=======
        let { worldInfoString, worldInfoBefore, worldInfoAfter } = await getWorldInfoPrompt(chat2, this_max_context);
        // Add persona description to prompt
        storyString = getPersonaDescription(storyString);
>>>>>>> 2aa0c5d7
        // Call combined AN into Generate
        let allAnchors = getAllExtensionPrompts(_name1, _name2);
        const afterScenarioAnchor = getExtensionPrompt(_name1, _name2, extension_prompt_types.AFTER_SCENARIO);
        let zeroDepthAnchor = getExtensionPrompt(_name1, _name2, extension_prompt_types.IN_CHAT, 0, ' ');

        if (main_api === 'openai') {
            message_already_generated = ''; // OpenAI doesn't have multigen
            setOpenAIMessages(coreChat);
            setOpenAIMessageExamples(mesExamplesArray);
        }

        // Moved here to not overflow the Poe context with added prompt bits
        if (main_api == 'poe') {
            allAnchors = appendPoeAnchors(type, allAnchors);
            zeroDepthAnchor = appendPoeAnchors(type, zeroDepthAnchor);
        }

        // hack for regeneration of the first message
        if (chat2.length == 0) {
            chat2.push('');
        }

        let examplesString = '';
        let chatString = '';
        function getMessagesTokenCount() {
            const encodeString = [
                worldInfoString,
                storyString,
                examplesString,
                chatString,
                allAnchors,
                quiet_prompt,
            ].join('').replace(/\r/gm, '');
            return getTokenCount(encodeString, power_user.token_padding);
        }

        // Force pinned examples into the context
        let pinExmString;
        if (power_user.pin_examples) {
            pinExmString = examplesString = mesExamplesArray.join('');
        }

        // Collect enough messages to fill the context
        let arrMes = [];
        let tokenCount = getMessagesTokenCount();
        for (let item of chat2) {
            // not needed for OAI prompting
            if (main_api == 'openai') {
                break;
            }

            tokenCount += getTokenCount(item.replace(/\r/gm, ''))
            chatString = item + chatString;
            if (tokenCount < this_max_context) {
                arrMes[arrMes.length] = item;
            } else {
                break;
            }

            // Prevent UI thread lock on tokenization
            await delay(1);
        }

        if (main_api !== 'openai') {
            setInContextMessages(arrMes.length, type);
        }

        // Estimate how many unpinned example messages fit in the context
        tokenCount = getMessagesTokenCount();
        let count_exm_add = 0;
        if (!power_user.pin_examples) {
            for (let example of mesExamplesArray) {
                tokenCount += getTokenCount(example.replace(/\r/gm, ''))
                examplesString += example;
                if (tokenCount < this_max_context) {
                    count_exm_add++;
                } else {
                    break;
                }
                await delay(1);
            }
        }

        let mesSend = [];
        console.debug('calling runGenerate');
        streamingProcessor = isStreamingEnabled() ? new StreamingProcessor(type, force_name2) : false;
        runGenerate();

        async function runGenerate(cycleGenerationPromt = '') {
            is_send_press = true;

            generatedPromtCache += cycleGenerationPromt;
            if (generatedPromtCache.length == 0) {
                if (main_api === 'openai') {
                    generateOpenAIPromptCache();
                }

                console.debug('generating prompt');
                chatString = "";
                arrMes = arrMes.reverse();
                arrMes.forEach(function (item, i, arr) {//For added anchors and others
                    // OAI doesn't need all of this
                    if (main_api === 'openai') {
                        return;
                    }

                    if (i === arrMes.length - 1 && !item.trim().startsWith(_name1 + ":")) {
                        if (textareaText == "") {
                            // Cohee: I think this was added to allow the model to continue
                            // where it left off by removing the trailing newline at the end
                            // that was added by chat2 generator. This causes problems with
                            // instruct mode that could not have a trailing newline. So we're
                            // removing a newline ONLY at the end of the string if it exists.
                            item = item.replace(/\n?$/, '');
                            //item = item.substr(0, item.length - 1);
                        }
                    }
                    if (is_pygmalion && !isInstruct) {
                        if (item.trim().startsWith(_name1)) {
                            item = item.replace(_name1 + ':', 'You:');
                        }
                    }

                    if (i === 0) {
                        // Process those that couldn't get that far
                        for (let upperDepth = 100; upperDepth >= arrMes.length; upperDepth--) {
                            const upperAnchor = getExtensionPrompt(_name1, _name2, extension_prompt_types.IN_CHAT, upperDepth);
                            if (upperAnchor && upperAnchor.length) {
                                item = upperAnchor + item;
                            }
                        }
                    }

                    const anchorDepth = Math.abs(i - arrMes.length + 1);
                    const extensionAnchor = getExtensionPrompt(_name1, _name2, extension_prompt_types.IN_CHAT, anchorDepth);

                    if (anchorDepth > 0 && extensionAnchor && extensionAnchor.length) {
                        item += extensionAnchor;
                    }

                    mesSend[mesSend.length] = item;
                });
            }

            let mesExmString = '';
            let mesSendString = '';

            function setPromtString() {
                if (main_api == 'openai') {
                    return;
                }

                console.debug('--setting Prompt string');
                mesExmString = pinExmString ?? mesExamplesArray.slice(0, count_exm_add).join('');
                mesSendString = '';
                for (let j = 0; j < mesSend.length; j++) {
                    const isBottom = j === mesSend.length - 1;
                    mesSendString += mesSend[j];

                    if (isBottom) {
                        mesSendString = modifyLastPromptLine(mesSendString);
                    }
                }
            }

            function modifyLastPromptLine(mesSendString) {
                // Add quiet generation prompt at depth 0
                if (quiet_prompt && quiet_prompt.length) {
                    const name = is_pygmalion ? 'You' : _name1;
                    const quietAppend = isInstruct ? formatInstructModeChat(name, quiet_prompt, false, true, false, _name1, _name2) : `\n${name}: ${quiet_prompt}`;
                    mesSendString += quietAppend;
                }

                // Get instruct mode line
                if (isInstruct && tokens_already_generated === 0) {
                    const name = isImpersonate ? (is_pygmalion ? 'You' : _name1) : _name2;
                    mesSendString += formatInstructModePrompt(name, isImpersonate, promptBias, _name1, _name2);
                }

                // Get non-instruct impersonation line
                if (!isInstruct && isImpersonate && tokens_already_generated === 0) {
                    const name = is_pygmalion ? 'You' : _name1;
                    if (!mesSendString.endsWith('\n')) {
                        mesSendString += '\n';
                    }
                    mesSendString += name + ':';
                }

                // Add character's name
                if (!isInstruct && force_name2 && tokens_already_generated === 0) {
                    if (!mesSendString.endsWith('\n')) {
                        mesSendString += '\n';
                    }
                    mesSendString += (`${_name2}:${promptBias || ''}`);
                }

                return mesSendString;
            }

            function checkPromtSize() {
                console.debug('---checking Prompt size');
                setPromtString();
                const prompt = [
                    worldInfoString,
                    storyString,
                    mesExmString,
                    mesSendString,
                    generatedPromtCache,
                    allAnchors,
                    quiet_prompt,
                ].join('').replace(/\r/gm, '');
                let thisPromtContextSize = getTokenCount(prompt, power_user.token_padding);

                if (thisPromtContextSize > this_max_context) {        //if the prepared prompt is larger than the max context size...
                    if (count_exm_add > 0) {                            // ..and we have example mesages..
                        count_exm_add--;                            // remove the example messages...
                        checkPromtSize();                            // and try agin...
                    } else if (mesSend.length > 0) {                    // if the chat history is longer than 0
                        mesSend.shift();                            // remove the first (oldest) chat entry..
                        checkPromtSize();                            // and check size again..
                    } else {
                        //end
                        console.debug(`---mesSend.length = ${mesSend.length}`);
                    }
                }
            }

            if (generatedPromtCache.length > 0 && main_api !== 'openai') {
                console.debug('---Generated Prompt Cache length: ' + generatedPromtCache.length);
                checkPromtSize();
            } else {
                console.debug('---calling setPromtString ' + generatedPromtCache.length)
                setPromtString();
            }

            // add a custom dingus (if defined)
            mesSendString = adjustChatsSeparator(mesSendString, _name1, _name2);

            let finalPromt =
                worldInfoBefore +
                storyString +
                worldInfoAfter +
                afterScenarioAnchor +
                mesExmString +
                mesSendString +
                generatedPromtCache;

            if (zeroDepthAnchor && zeroDepthAnchor.length) {
                if (!isMultigenEnabled() || tokens_already_generated == 0) {
                    finalPromt = appendZeroDepthAnchor(force_name2, zeroDepthAnchor, finalPromt);
                }
            }

            finalPromt = finalPromt.replace(/\r/gm, '');

            if (power_user.collapse_newlines) {
                finalPromt = collapseNewlines(finalPromt);
            }
            let this_amount_gen = parseInt(amount_gen); // how many tokens the AI will be requested to generate
            let this_settings = koboldai_settings[koboldai_setting_names[preset_settings]];

            if (isMultigenEnabled() && type !== 'quiet') {
                // if nothing has been generated yet..
                this_amount_gen = getMultigenAmount();
            }

            let thisPromptBits = [];

            if (main_api == 'koboldhorde' && horde_settings.auto_adjust_response_length) {
                this_amount_gen = Math.min(this_amount_gen, adjustedParams.maxLength);
                this_amount_gen = Math.max(this_amount_gen, MIN_AMOUNT_GEN); // prevent validation errors
            }

            let generate_data;
            if (main_api == 'koboldhorde' || main_api == 'kobold') {
                generate_data = {
                    prompt: finalPromt,
                    gui_settings: true,
                    max_length: amount_gen,
                    temperature: kai_settings.temp,
                    max_context_length: max_context,
                    singleline: kai_settings.single_line,
                };

                if (preset_settings != 'gui') {
                    const maxContext = (adjustedParams && horde_settings.auto_adjust_context_length) ? adjustedParams.maxContextLength : max_context;
                    generate_data = getKoboldGenerationData(finalPromt, this_settings, this_amount_gen, maxContext, isImpersonate, type);
                }
            }
            else if (main_api == 'textgenerationwebui') {
                generate_data = getTextGenGenerationData(finalPromt, this_amount_gen, isImpersonate);
            }
            else if (main_api == 'novel') {
                const this_settings = novelai_settings[novelai_setting_names[nai_settings.preset_settings_novel]];
                generate_data = getNovelGenerationData(finalPromt, this_settings, this_amount_gen);
            }
            else if (main_api == 'openai') {
                let [prompt, counts] = await prepareOpenAIMessages({
                    systemPrompt: systemPrompt,
                    name2: _name2,
                    storyString: storyString,
                    worldInfoBefore: worldInfoBefore,
                    worldInfoAfter: worldInfoAfter,
                    extensionPrompt: afterScenarioAnchor,
                    bias: promptBias,
                    type: type,
                    quietPrompt: quiet_prompt,
                    jailbreakPrompt: jailbreakPrompt,
                });
                generate_data = { prompt: prompt };

                // counts will return false if the user has not enabled the token breakdown feature
                if (counts) {
                    parseTokenCounts(counts, thisPromptBits);
                }

                setInContextMessages(openai_messages_count, type);
            } else if (main_api == 'poe') {
                generate_data = { prompt: finalPromt };
            }

            if (power_user.console_log_prompts) {

                console.log(generate_data.prompt);
            }

            let generate_url = getGenerateUrl();
            console.debug('rungenerate calling API');

            showStopButton();

            //set array object for prompt token itemization of this message
            let currentArrayEntry = Number(thisPromptBits.length - 1);
            let additionalPromptStuff = {
                ...thisPromptBits[currentArrayEntry],
                rawPrompt: generate_data.prompt,
                mesId: getNextMessageId(type),
                worldInfoBefore: worldInfoBefore,
                allAnchors: allAnchors,
                summarizeString: (extension_prompts['1_memory']?.value || ''),
                authorsNoteString: (extension_prompts['2_floating_prompt']?.value || ''),
                worldInfoString: worldInfoString,
                storyString: storyString,
                worldInfoAfter: worldInfoAfter,
                afterScenarioAnchor: afterScenarioAnchor,
                examplesString: examplesString,
                mesSendString: mesSendString,
                generatedPromtCache: generatedPromtCache,
                promptBias: promptBias,
                finalPromt: finalPromt,
                charDescription: charDescription,
                charPersonality: charPersonality,
                scenarioText: scenarioText,
                this_max_context: this_max_context,
                padding: power_user.token_padding,
                main_api: main_api,
            };

            thisPromptBits = additionalPromptStuff;

            //console.log(thisPromptBits);

            itemizedPrompts.push(thisPromptBits);
            console.log(`pushed prompt bits to itemizedPrompts array. Length is now: ${itemizedPrompts.length}`);

            if (main_api == 'openai') {
                if (isStreamingEnabled() && type !== 'quiet') {
                    streamingProcessor.generator = await sendOpenAIRequest(type, generate_data.prompt, streamingProcessor.abortController.signal);
                }
                else {
                    sendOpenAIRequest(type, generate_data.prompt, abortController.signal).then(onSuccess).catch(onError);
                }
            }
            else if (main_api == 'koboldhorde') {
                generateHorde(finalPromt, generate_data, abortController.signal).then(onSuccess).catch(onError);
            }
            else if (main_api == 'poe') {
                if (isStreamingEnabled() && type !== 'quiet') {
                    streamingProcessor.generator = await generatePoe(type, finalPromt, streamingProcessor.abortController.signal);
                }
                else {
                    generatePoe(type, finalPromt, abortController.signal).then(onSuccess).catch(onError);
                }
            }
            else if (main_api == 'textgenerationwebui' && isStreamingEnabled() && type !== 'quiet') {
                streamingProcessor.generator = await generateTextGenWithStreaming(generate_data, streamingProcessor.abortController.signal);
            }
            else if (main_api == 'novel' && isStreamingEnabled() && type !== 'quiet') {
                streamingProcessor.generator = await generateNovelWithStreaming(generate_data, streamingProcessor.abortController.signal);
            }
            else if (main_api == 'kobold' && isStreamingEnabled() && type !== 'quiet') {
                streamingProcessor.generator = await generateKoboldWithStreaming(generate_data, streamingProcessor.abortController.signal);
            }
            else {
                try {
                    const response = await fetch(generate_url, {
                        method: 'POST',
                        headers: getRequestHeaders(),
                        cache: 'no-cache',
                        body: JSON.stringify(generate_data),
                        signal: abortController.signal,
                    });

                    if (!response.ok) {
                        throw new Error(response.status);
                    }

                    const data = await response.json();
                    onSuccess(data);
                } catch (error) {
                    onError(error);
                }
            }

            if (isStreamingEnabled() && type !== 'quiet') {
                hideSwipeButtons();
                let getMessage = await streamingProcessor.generate();

                if (streamingProcessor && !streamingProcessor.isStopped && streamingProcessor.isFinished) {
                    streamingProcessor.onFinishStreaming(streamingProcessor.messageId, getMessage);
                    streamingProcessor = null;
                }
            }

            async function onSuccess(data) {
                hideStopButton();
                is_send_press = false;
                if (!data.error) {
                    //const getData = await response.json();
                    let getMessage = extractMessageFromData(data);
                    let title = extractTitleFromData(data);

                    //Pygmalion run again
                    // to make it continue generating so long as it's under max_amount and hasn't signaled
                    // an end to the character's response via typing "You:" or adding "<endoftext>"
                    if (isMultigenEnabled() && type !== 'quiet') {
                        message_already_generated += getMessage;
                        promptBias = '';

                        let this_mes_is_name;
                        ({ this_mes_is_name, getMessage } = extractNameFromMessage(getMessage, force_name2, isImpersonate));

                        if (!isImpersonate) {
                            if (tokens_already_generated == 0) {
                                console.debug("New message");
                                ({ type, getMessage } = saveReply(type, getMessage, this_mes_is_name, title));
                            }
                            else {
                                console.debug("Should append message");
                                ({ type, getMessage } = saveReply('append', getMessage, this_mes_is_name, title));
                            }
                        } else {
                            let chunk = cleanUpMessage(message_already_generated, true, true);
                            let extract = extractNameFromMessage(chunk, force_name2, isImpersonate);
                            $('#send_textarea').val(extract.getMessage).trigger('input');
                        }

                        if (shouldContinueMultigen(getMessage, isImpersonate, isInstruct)) {
                            hideSwipeButtons();
                            tokens_already_generated += this_amount_gen;            // add new gen amt to any prev gen counter..
                            getMessage = message_already_generated;

                            // if any tokens left to generate
                            if (getMultigenAmount() > 0) {
                                runGenerate(getMessage);
                                console.debug('returning to make generate again');
                                return;
                            }
                        }

                        tokens_already_generated = 0;
                        generatedPromtCache = "";
                        getMessage = message_already_generated.substring(magFirst.length);
                    }

                    //Formating
                    getMessage = cleanUpMessage(getMessage, isImpersonate);

                    let this_mes_is_name;
                    ({ this_mes_is_name, getMessage } = extractNameFromMessage(getMessage, force_name2, isImpersonate));
                    if (getMessage.length > 0) {
                        if (isImpersonate) {
                            $('#send_textarea').val(getMessage).trigger('input');
                            generatedPromtCache = "";
                            await eventSource.emit(event_types.IMPERSONATE_READY, getMessage);
                        }
                        else if (type == 'quiet') {
                            resolve(getMessage);
                        }
                        else {
                            if (!isMultigenEnabled()) {
                                ({ type, getMessage } = saveReply(type, getMessage, this_mes_is_name, title));
                            }
                            else {
                                ({ type, getMessage } = saveReply('appendFinal', getMessage, this_mes_is_name, title));
                            }
                            await eventSource.emit(event_types.MESSAGE_RECEIVED, (chat.length - 1));
                        }
                        activateSendButtons();

                        if (type !== 'quiet') {
                            playMessageSound();
                        }

                        generate_loop_counter = 0;
                    } else {
                        ++generate_loop_counter;

                        if (generate_loop_counter > MAX_GENERATION_LOOPS) {
                            throwCircuitBreakerError();
                        }

                        // regenerate with character speech reenforced
                        // to make sure we leave on swipe type while also adding the name2 appendage
                        setTimeout(() => {
                            Generate(type, { automatic_trigger, force_name2: true, resolve, reject, quiet_prompt, force_chid });
                        }, generate_loop_counter * 1000);
                    }

                    if (power_user.auto_swipe) {
                        console.debug('checking for autoswipeblacklist on non-streaming message');
                        function containsBlacklistedWords(getMessage, blacklist, threshold) {
                            console.debug('checking blacklisted words');
                            const regex = new RegExp(`\\b(${blacklist.join('|')})\\b`, 'gi');
                            const matches = getMessage.match(regex) || [];
                            return matches.length >= threshold;
                        }

                        const generatedTextFiltered = (getMessage) => {
                            if (power_user.auto_swipe_blacklist_threshold) {
                                if (containsBlacklistedWords(getMessage, power_user.auto_swipe_blacklist, power_user.auto_swipe_blacklist_threshold)) {
                                    console.debug("Generated text has blacklisted words")
                                    return true
                                }
                            }

                            return false
                        }
                        if (generatedTextFiltered(getMessage)) {
                            console.debug('swiping right automatically');
                            swipe_right();
                            return
                        }
                    }
                } else {
                    generatedPromtCache = '';
                    activateSendButtons();
                    //console.log('runGenerate calling showSwipeBtns');
                    showSwipeButtons();
                }
                console.debug('/savechat called by /Generate');

                saveChatConditional();
                activateSendButtons();
                showSwipeButtons();
                setGenerationProgress(0);

                if (type !== 'quiet') {
                    resolve();
                }
            };

            function onError(exception) {
                reject(exception);
                $("#send_textarea").removeAttr('disabled');
                is_send_press = false;
                activateSendButtons();
                showSwipeButtons();
                setGenerationProgress(0);
                console.log(exception);
            };

        } //rungenerate ends
    } else {    //generate's primary loop ends, after this is error handling for no-connection or safety-id
        if (this_chid === undefined || this_chid === 'invalid-safety-id') {
            toastr.warning('Сharacter is not selected');
        }
        is_send_press = false;
    }
    //console.log('generate ending');
} //generate ends

function getNextMessageId(type) {
    return type == 'swipe' ? Number(count_view_mes - 1) : Number(count_view_mes);
}

export function getBiasStrings(textareaText) {
    let promptBias = '';
    let messageBias = extractMessageBias(textareaText);

    // gets bias of the latest message where it was applied
    for (let mes of chat.slice().reverse()) {
        if (mes && mes.extra && (mes.is_user || mes.is_system || mes.extra.type === system_message_types.NARRATOR)) {
            if (mes.extra.bias && mes.extra.bias.trim().length > 0) {
                promptBias = mes.extra.bias;
            }
            break;
        }
    }

    promptBias = messageBias || promptBias || '';
    return { messageBias, promptBias };
}

function formatMessageHistoryItem(chatItem, isInstruct) {
    const isNarratorType = chatItem?.extra?.type === system_message_types.NARRATOR;
    const characterName = (selected_group || chatItem.force_avatar) ? chatItem.name : name2;
    const itemName = chatItem.is_user ? chatItem['name'] : characterName;
    const shouldPrependName = (chatItem.is_name || chatItem.force_avatar || selected_group) && !isNarratorType;

    let textResult = shouldPrependName ? `${itemName}: ${chatItem.mes}\n` : `${chatItem.mes}\n`;

    if (isInstruct) {
        textResult = formatInstructModeChat(itemName, chatItem.mes, chatItem.is_user, isNarratorType, chatItem.force_avatar, name1, name2);
    }

    textResult = replaceBiasMarkup(textResult);

    return textResult;
}

export function replaceBiasMarkup(str) {
    return (str ?? '').replace(/{{(\*?.*\*?)}}/g, '');
}

export async function sendMessageAsUser(textareaText, messageBias) {
    chat[chat.length] = {};
    chat[chat.length - 1]['name'] = name1;
    chat[chat.length - 1]['is_user'] = true;
    chat[chat.length - 1]['is_name'] = true;
    chat[chat.length - 1]['send_date'] = getMessageTimeStamp();
    chat[chat.length - 1]['mes'] = substituteParams(textareaText);
    chat[chat.length - 1]['extra'] = {};

    // Lock user avatar to a persona.
    if (user_avatar in power_user.personas) {
        chat[chat.length - 1]['force_avatar'] = getUserAvatar(user_avatar);
    }

    if (messageBias) {
        console.debug('checking bias');
        chat[chat.length - 1]['extra']['bias'] = messageBias;
    }

    addOneMessage(chat[chat.length - 1]);
    // Wait for all handlers to finish before continuing with the prompt
    await eventSource.emit(event_types.MESSAGE_SENT, (chat.length - 1));
    console.debug('message sent as user');
}

function getMaxContextSize() {
    let this_max_context = 1487;
    if (main_api == 'kobold' || main_api == 'koboldhorde' || main_api == 'textgenerationwebui') {
        this_max_context = (max_context - amount_gen);
    }
    if (main_api == 'novel') {
        if (novel_tier === 1) {
            this_max_context = 1024;
        } else {
            this_max_context = Number(max_context);
            if (nai_settings.model_novel == 'krake-v2') {
                // Krake has a max context of 2048
                // Should be used with nerdstash tokenizer for best results
                this_max_context = Math.min(max_context, 2048);
            }
            if (nai_settings.model_novel == 'clio-v1') {
                // Clio has a max context of 8192
                // Should be used with nerdstash_v2 tokenizer for best results
                this_max_context = Math.min(max_context, 8192);
            }
        }
    }
    if (main_api == 'openai') {
        this_max_context = oai_settings.openai_max_context;
    }
    if (main_api == 'poe') {
        this_max_context = Number(max_context);
    }
    return this_max_context;
}

function parseTokenCounts(counts, thisPromptBits) {
    const total = Object.values(counts).filter(x => !Number.isNaN(x)).reduce((acc, val) => acc + val, 0);

    thisPromptBits.push({
        oaiStartTokens: Object.entries(counts)[0][1],
        oaiPromptTokens: Object.entries(counts)[1][1],
        oaiBiasTokens: Object.entries(counts)[2][1],
        oaiNudgeTokens: Object.entries(counts)[3][1],
        oaiJailbreakTokens: Object.entries(counts)[4][1],
        oaiImpersonateTokens: Object.entries(counts)[5][1],
        oaiExamplesTokens: Object.entries(counts)[6][1],
        oaiConversationTokens: Object.entries(counts)[7][1],
        oaiTotalTokens: total,
    });
}

function adjustChatsSeparator(mesSendString, _name1, _name2) {
    if (power_user.custom_chat_separator && power_user.custom_chat_separator.length) {
        mesSendString = power_user.custom_chat_separator + '\n' + mesSendString;
    }

    // if chat start formatting is disabled
    else if (power_user.disable_start_formatting) {
        mesSendString = mesSendString;
    }

    // add non-pygma dingus
    else if (!is_pygmalion) {
        mesSendString = '\nThen the roleplay chat between ' + _name1 + ' and ' + _name2 + ' begins.\n' + mesSendString;
    }

    // add pygma <START>
    else {
        mesSendString = '<START>\n' + mesSendString;
        //mesSendString = mesSendString; //This edit simply removes the first "<START>" that is prepended to all context prompts
    }

    return mesSendString;
}

function appendZeroDepthAnchor(force_name2, zeroDepthAnchor, finalPromt) {
    const trimBothEnds = !force_name2 && !is_pygmalion;
    let trimmedPrompt = (trimBothEnds ? zeroDepthAnchor.trim() : zeroDepthAnchor.trimEnd());

    if (trimBothEnds && !finalPromt.endsWith('\n')) {
        finalPromt += '\n';
    }

    finalPromt += trimmedPrompt;

    if (force_name2 || is_pygmalion) {
        finalPromt += ' ';
    }

    return finalPromt;
}

function getMultigenAmount() {
    let this_amount_gen = parseInt(amount_gen);

    if (tokens_already_generated === 0) {
        // if the max gen setting is > 50...(
        if (parseInt(amount_gen) >= power_user.multigen_first_chunk) {
            // then only try to make 50 this cycle..
            this_amount_gen = power_user.multigen_first_chunk;
        }
        else {
            // otherwise, make as much as the max amount request.
            this_amount_gen = parseInt(amount_gen);
        }
    }
    // if we already received some generated text...
    else {
        // if the remaining tokens to be made is less than next potential cycle count
        if (parseInt(amount_gen) - tokens_already_generated < power_user.multigen_next_chunks) {
            // subtract already generated amount from the desired max gen amount
            this_amount_gen = parseInt(amount_gen) - tokens_already_generated;
        }
        else {
            // otherwise make the standard cycle amount (first 50, and 30 after that)
            this_amount_gen = power_user.multigen_next_chunks;
        }
    }
    return this_amount_gen;
}

async function DupeChar() {
    if (!this_chid) {
        toastr.warning('You must first select a character to duplicate!')
        return;
    }

    const body = { avatar_url: characters[this_chid].avatar };
    const response = await fetch('/dupecharacter', {
        method: 'POST',
        headers: getRequestHeaders(),
        body: JSON.stringify(body),
    });
    if (response.ok) {
        toastr.success("Character Duplicated");
        getCharacters();
    }
}

function promptItemize(itemizedPrompts, requestedMesId) {
    console.log('PROMPT ITEMIZE ENTERED');
    var incomingMesId = Number(requestedMesId);
    console.debug(`looking for MesId ${incomingMesId}`);
    var thisPromptSet = undefined;

    for (var i = 0; i < itemizedPrompts.length; i++) {
        console.log(`looking for ${incomingMesId} vs ${itemizedPrompts[i].mesId}`)
        if (itemizedPrompts[i].mesId === incomingMesId) {
            console.log(`found matching mesID ${i}`);
            thisPromptSet = i;
            PromptArrayItemForRawPromptDisplay = i;
            console.log(`wanting to raw display of ArrayItem: ${PromptArrayItemForRawPromptDisplay} which is mesID ${incomingMesId}`);
            console.log(itemizedPrompts[thisPromptSet]);
        }
    }

    if (thisPromptSet === undefined) {
        console.log(`couldnt find the right mesId. looked for ${incomingMesId}`);
        console.log(itemizedPrompts);
        return null;
    }

    //these happen regardless of API
    var charPersonalityTokens = getTokenCount(itemizedPrompts[thisPromptSet].charPersonality);
    var charDescriptionTokens = getTokenCount(itemizedPrompts[thisPromptSet].charDescription);
    var scenarioTextTokens = getTokenCount(itemizedPrompts[thisPromptSet].scenarioText);
    var allAnchorsTokens = getTokenCount(itemizedPrompts[thisPromptSet].allAnchors);
    var summarizeStringTokens = getTokenCount(itemizedPrompts[thisPromptSet].summarizeString);
    var authorsNoteStringTokens = getTokenCount(itemizedPrompts[thisPromptSet].authorsNoteString);
    var afterScenarioAnchorTokens = getTokenCount(itemizedPrompts[thisPromptSet].afterScenarioAnchor);
    var zeroDepthAnchorTokens = getTokenCount(itemizedPrompts[thisPromptSet].afterScenarioAnchor);
    var worldInfoStringTokens = getTokenCount(itemizedPrompts[thisPromptSet].worldInfoString);
    var thisPrompt_max_context = itemizedPrompts[thisPromptSet].this_max_context;
    var thisPrompt_padding = itemizedPrompts[thisPromptSet].padding;
    var promptBiasTokens = getTokenCount(itemizedPrompts[thisPromptSet].promptBias);
    var this_main_api = itemizedPrompts[thisPromptSet].main_api;

    if (this_main_api == 'openai') {
        //for OAI API
        //console.log('-- Counting OAI Tokens');

        //var finalPromptTokens = itemizedPrompts[thisPromptSet].oaiTotalTokens;
        var oaiStartTokens = itemizedPrompts[thisPromptSet].oaiStartTokens;
        var oaiPromptTokens = itemizedPrompts[thisPromptSet].oaiPromptTokens;
        var ActualChatHistoryTokens = itemizedPrompts[thisPromptSet].oaiConversationTokens;
        var examplesStringTokens = itemizedPrompts[thisPromptSet].oaiExamplesTokens;
        var oaiBiasTokens = itemizedPrompts[thisPromptSet].oaiBiasTokens;
        var oaiJailbreakTokens = itemizedPrompts[thisPromptSet].oaiJailbreakTokens;
        var oaiNudgeTokens = itemizedPrompts[thisPromptSet].oaiNudgeTokens;
        var oaiImpersonateTokens = itemizedPrompts[thisPromptSet].oaiImpersonateTokens;
        var finalPromptTokens =
            oaiStartTokens +
            oaiPromptTokens +
            oaiBiasTokens +
            oaiImpersonateTokens +
            oaiJailbreakTokens +
            oaiNudgeTokens +
            ActualChatHistoryTokens +
            //charDescriptionTokens +
            //charPersonalityTokens +
            //allAnchorsTokens +
            //worldInfoStringTokens +
            examplesStringTokens;
        // OAI doesn't use padding
        thisPrompt_padding = 0;
        // Max context size - max completion tokens
        thisPrompt_max_context = (oai_settings.openai_max_context - oai_settings.openai_max_tokens);
    } else {
        //for non-OAI APIs
        //console.log('-- Counting non-OAI Tokens');
        var finalPromptTokens = getTokenCount(itemizedPrompts[thisPromptSet].finalPromt);
        var storyStringTokens = getTokenCount(itemizedPrompts[thisPromptSet].storyString);
        var examplesStringTokens = getTokenCount(itemizedPrompts[thisPromptSet].examplesString);
        var mesSendStringTokens = getTokenCount(itemizedPrompts[thisPromptSet].mesSendString)
        var ActualChatHistoryTokens = mesSendStringTokens - allAnchorsTokens + power_user.token_padding;

        var totalTokensInPrompt =
            storyStringTokens +     //chardefs total
            worldInfoStringTokens +
            ActualChatHistoryTokens +  //chat history
            allAnchorsTokens +      // AN and/or legacy anchors
            //afterScenarioAnchorTokens +       //only counts if AN is set to 'after scenario'
            //zeroDepthAnchorTokens +           //same as above, even if AN not on 0 depth
            promptBiasTokens;       //{{}}
        //- thisPrompt_padding;  //not sure this way of calculating is correct, but the math results in same value as 'finalPromt'
    }

    if (this_main_api == 'openai') {
        //console.log('-- applying % on OAI tokens');
        var oaiStartTokensPercentage = ((oaiStartTokens / (finalPromptTokens)) * 100).toFixed(2);
        var storyStringTokensPercentage = ((oaiPromptTokens / (finalPromptTokens)) * 100).toFixed(2);
        var ActualChatHistoryTokensPercentage = ((ActualChatHistoryTokens / (finalPromptTokens)) * 100).toFixed(2);
        var promptBiasTokensPercentage = ((oaiBiasTokens / (finalPromptTokens)) * 100).toFixed(2);
        var worldInfoStringTokensPercentage = ((worldInfoStringTokens / (finalPromptTokens)) * 100).toFixed(2);
        var allAnchorsTokensPercentage = ((allAnchorsTokens / (finalPromptTokens)) * 100).toFixed(2);
        var selectedTokenizer = `tiktoken (${oai_settings.openai_model})`;
        var oaiSystemTokens = oaiImpersonateTokens + oaiJailbreakTokens + oaiNudgeTokens + oaiStartTokens;
        var oaiSystemTokensPercentage = ((oaiSystemTokens / (finalPromptTokens)) * 100).toFixed(2);

    } else {
        //console.log('-- applying % on non-OAI tokens');
        var storyStringTokensPercentage = ((storyStringTokens / (totalTokensInPrompt)) * 100).toFixed(2);
        var ActualChatHistoryTokensPercentage = ((ActualChatHistoryTokens / (totalTokensInPrompt)) * 100).toFixed(2);
        var promptBiasTokensPercentage = ((promptBiasTokens / (totalTokensInPrompt)) * 100).toFixed(2);
        var worldInfoStringTokensPercentage = ((worldInfoStringTokens / (totalTokensInPrompt)) * 100).toFixed(2);
        var allAnchorsTokensPercentage = ((allAnchorsTokens / (totalTokensInPrompt)) * 100).toFixed(2);
        var selectedTokenizer = $("#tokenizer").find(':selected').text();
    }

    if (this_main_api == 'openai') {
        //console.log('-- calling popup for OAI tokens');
        callPopup(
            `
        <h3>Prompt Itemization</h3>
        Tokenizer: TikToken<br>
        API Used: ${this_main_api}<br>
        <span class="tokenItemizingSubclass">
            Only the white numbers really matter. All numbers are estimates.
            Grey color items may not have been included in the context due to certain prompt format settings.
        </span>
        <div id="showRawPrompt" class="fa-solid fa-square-poll-horizontal menu_button"></div>
        <hr>
        <div class="justifyLeft">
            <div class="flex-container">
                <div class="flex-container flex1 flexFlowColumns flexNoGap wide50p tokenGraph">
                <div class="wide100p" style="background-color: grey; height: ${oaiSystemTokensPercentage}%;"></div>
                    <div class="wide100p" style="background-color: salmon; height: ${oaiStartTokensPercentage}%;"></div>
                    <div class="wide100p" style="background-color: indianred; height: ${storyStringTokensPercentage}%;"></div>
                    <div class="wide100p" style="background-color: gold; height: ${worldInfoStringTokensPercentage}%;"></div>
                    <div class="wide100p" style="background-color: palegreen; height: ${ActualChatHistoryTokensPercentage}%;"></div>
                    <div class="wide100p" style="background-color: cornflowerblue; height: ${allAnchorsTokensPercentage}%;"></div>
                    <div class="wide100p" style="background-color: mediumpurple; height: ${promptBiasTokensPercentage}%;"></div>
                </div>
                <div class="flex-container wide50p">
                    <div class="wide100p flex-container flexNoGap flexFlowColumn">
                        <div class="flex-container wide100p">
                            <div class="flex1" style="color: grey;">System Info:</div>
                            <div  class=""> ${oaiSystemTokens}</div>
                        </div>
                        <div class="flex-container ">
                            <div  class=" flex1 tokenItemizingSubclass">-- Chat Start: </div>
                            <div  class="tokenItemizingSubclass"> ${oaiStartTokens}</div>
                        </div>
                        <div class="flex-container ">
                            <div  class=" flex1 tokenItemizingSubclass">-- Jailbreak: </div>
                            <div  class="tokenItemizingSubclass">${oaiJailbreakTokens}</div>
                        </div>
                        <div class="flex-container ">
                            <div  class=" flex1 tokenItemizingSubclass">-- NSFW: </div>
                            <div  class="tokenItemizingSubclass">??</div>
                        </div>
                        <div class="flex-container ">
                            <div  class=" flex1 tokenItemizingSubclass">-- Nudge: </div>
                            <div  class="tokenItemizingSubclass">${oaiNudgeTokens}</div>
                        </div>
                        <div class="flex-container ">
                            <div  class=" flex1 tokenItemizingSubclass">-- Impersonate: </div>
                            <div  class="tokenItemizingSubclass">${oaiImpersonateTokens}</div>
                        </div>
                    </div>
                    <div class="wide100p flex-container flexNoGap flexFlowColumn">
                        <div class="flex-container wide100p">
                            <div class="flex1" style="color: indianred;">Prompt Tokens:</div>
                            <div  class=""> ${oaiPromptTokens}</div>
                        </div>
                        <div class="flex-container ">
                            <div  class=" flex1 tokenItemizingSubclass">-- Description: </div>
                            <div  class="tokenItemizingSubclass">${charDescriptionTokens}</div>
                        </div>
                        <div class="flex-container ">
                            <div  class=" flex1 tokenItemizingSubclass">-- Personality:</div>
                            <div  class="tokenItemizingSubclass"> ${charPersonalityTokens}</div>
                        </div>
                        <div class="flex-container ">
                            <div  class=" flex1 tokenItemizingSubclass">-- Scenario: </div>
                            <div  class="tokenItemizingSubclass">${scenarioTextTokens}</div>
                        </div>
                        <div class="flex-container ">
                            <div  class=" flex1 tokenItemizingSubclass">-- Examples:</div>
                            <div  class="tokenItemizingSubclass"> ${examplesStringTokens}</div>
                        </div>
                    </div>
                    <div class="wide100p flex-container">
                        <div  class="flex1" style="color: gold;">World Info:</div>
                        <div  class="">${worldInfoStringTokens}</div>
                    </div>
                    <div class="wide100p flex-container">
                        <div  class="flex1" style="color: palegreen;">Chat History:</div>
                        <div  class=""> ${ActualChatHistoryTokens}</div>
                    </div>
                    <div class="wide100p flex-container flexNoGap flexFlowColumn">
                        <div class="wide100p flex-container">
                            <div  class="flex1" style="color: cornflowerblue;">Extensions:</div>
                            <div  class="">${allAnchorsTokens}</div>
                        </div>
                        <div class="flex-container ">
                            <div  class=" flex1 tokenItemizingSubclass">-- Summarize: </div>
                            <div  class="tokenItemizingSubclass">${summarizeStringTokens}</div>
                        </div>
                        <div class="flex-container ">
                            <div  class=" flex1 tokenItemizingSubclass">-- Author's Note:</div>
                            <div  class="tokenItemizingSubclass"> ${authorsNoteStringTokens}</div>
                        </div>
                    </div>
                    <div class="wide100p flex-container">
                        <div  class="flex1" style="color: mediumpurple;">{{}} Bias:</div><div  class="">${oaiBiasTokens}</div>
                    </div>
                </div>

            </div>
            <hr>
            <div class="wide100p flex-container flexFlowColumns">
                <div class="flex-container wide100p">
                    <div  class="flex1">Total Tokens in Prompt:</div><div  class=""> ${finalPromptTokens}</div>
                </div>
                <div class="flex-container wide100p">
                    <div  class="flex1">Max Context (Context Size - Response Length):</div><div  class="">${thisPrompt_max_context}</div>
                </div>
            </div>
        </div>
        <hr>
        `, 'text'
        );

    } else {
        //console.log('-- calling popup for non-OAI tokens');
        callPopup(
            `
        <h3>Prompt Itemization</h3>
        Tokenizer: ${selectedTokenizer}<br>
        API Used: ${this_main_api}<br>
        <span class="tokenItemizingSubclass">
            Only the white numbers really matter. All numbers are estimates.
            Grey color items may not have been included in the context due to certain prompt format settings.
        </span>
        <div id="showRawPrompt" class="fa-solid fa-square-poll-horizontal menu_button"></div>
        <hr>
        <div class="justifyLeft">
            <div class="flex-container">
                <div class="flex-container flex1 flexFlowColumns flexNoGap wide50p tokenGraph">
                    <div class="wide100p" style="background-color: indianred; height: ${storyStringTokensPercentage}%;"></div>
                    <div class="wide100p" style="background-color: gold; height: ${worldInfoStringTokensPercentage}%;"></div>
                    <div class="wide100p" style="background-color: palegreen; height: ${ActualChatHistoryTokensPercentage}%;"></div>
                    <div class="wide100p" style="background-color: cornflowerblue; height: ${allAnchorsTokensPercentage}%;"></div>
                    <div class="wide100p" style="background-color: mediumpurple; height: ${promptBiasTokensPercentage}%;"></div>
                </div>
                <div class="flex-container wide50p">
                    <div class="wide100p flex-container flexNoGap flexFlowColumn">
                        <div class="flex-container wide100p">
                            <div class="flex1" style="color: indianred;"> Character Definitions:</div>
                            <div  class=""> ${storyStringTokens}</div>
                        </div>
                        <div class="flex-container ">
                            <div  class=" flex1 tokenItemizingSubclass">-- Description: </div>
                            <div  class="tokenItemizingSubclass">${charDescriptionTokens}</div>
                        </div>
                        <div class="flex-container ">
                            <div  class=" flex1 tokenItemizingSubclass">-- Personality:</div>
                            <div  class="tokenItemizingSubclass"> ${charPersonalityTokens}</div>
                        </div>
                        <div class="flex-container ">
                            <div  class=" flex1 tokenItemizingSubclass">-- Scenario: </div>
                            <div  class="tokenItemizingSubclass">${scenarioTextTokens}</div>
                        </div>
                        <div class="flex-container ">
                            <div  class=" flex1 tokenItemizingSubclass">-- Examples:</div>
                            <div  class="tokenItemizingSubclass"> ${examplesStringTokens}</div>
                        </div>
                    </div>
                    <div class="wide100p flex-container">
                        <div  class="flex1" style="color: gold;">World Info:</div>
                        <div  class="">${worldInfoStringTokens}</div>
                    </div>
                    <div class="wide100p flex-container">
                        <div  class="flex1" style="color: palegreen;">Chat History:</div>
                        <div  class=""> ${ActualChatHistoryTokens}</div>
                    </div>
                    <div class="wide100p flex-container flexNoGap flexFlowColumn">
                        <div class="wide100p flex-container">
                            <div  class="flex1" style="color: cornflowerblue;">Extensions:</div>
                            <div  class="">${allAnchorsTokens}</div>
                        </div>
                        <div class="flex-container ">
                            <div  class=" flex1 tokenItemizingSubclass">-- Summarize: </div>
                            <div  class="tokenItemizingSubclass">${summarizeStringTokens}</div>
                        </div>
                        <div class="flex-container ">
                            <div  class=" flex1 tokenItemizingSubclass">-- Author's Note:</div>
                            <div  class="tokenItemizingSubclass"> ${authorsNoteStringTokens}</div>
                        </div>
                    </div>
                    <div class="wide100p flex-container">
                        <div  class="flex1" style="color: mediumpurple;">{{}} Bias:</div><div  class="">${promptBiasTokens}</div>
                    </div>
                </div>

            </div>
            <hr>
            <div class="wide100p flex-container flexFlowColumns">
                <div class="flex-container wide100p">
                    <div  class="flex1">Total Tokens in Prompt:</div><div  class=""> ${totalTokensInPrompt}</div>
                </div>
                    <!-- <div  class="flex1">finalPromt:</div><div  class=""> ${finalPromptTokens}</div> -->
                <div class="flex-container wide100p">
                    <div  class="flex1">Max Context:</div><div  class="">${thisPrompt_max_context}</div>
                </div>
                <div class="flex-container wide100p">
                    <div  class="flex1">- Padding:</div><div  class=""> ${thisPrompt_padding}</div>
                </div>
                <div class="flex-container wide100p">
                    <div  class="flex1">Actual Max Context Allowed:</div><div  class="">${thisPrompt_max_context - thisPrompt_padding}</div>
                </div>
            </div>
        </div>
        <hr>
        `, 'text'
        );
    }
}

function setInContextMessages(lastmsg, type) {
    $("#chat .mes").removeClass('lastInContext');

    if (type === 'swipe' || type === 'regenerate') {
        lastmsg++;
    }

    $('#chat .mes:not([is_system="true"])').eq(-lastmsg).addClass('lastInContext');
}

function getGenerateUrl() {
    let generate_url = '';
    if (main_api == 'kobold') {
        generate_url = '/generate';
    } else if (main_api == 'textgenerationwebui') {
        generate_url = '/generate_textgenerationwebui';
    } else if (main_api == 'novel') {
        generate_url = '/generate_novelai';
    }
    return generate_url;
}

function shouldContinueMultigen(getMessage, isImpersonate, isInstruct) {
    if (isInstruct && power_user.instruct.stop_sequence) {
        if (message_already_generated.indexOf(power_user.instruct.stop_sequence) !== -1) {
            return false;
        }
    }

    // stopping name string
    const nameString = isImpersonate ? `${name2}:` : (is_pygmalion ? 'You:' : `${name1}:`);
    // if there is no 'You:' in the response msg
    const doesNotContainName = message_already_generated.indexOf(nameString) === -1;
    //if there is no <endoftext> stamp in the response msg
    const isNotEndOfText = message_already_generated.indexOf('<|endoftext|>') === -1;
    //if the gen'd msg is less than the max response length..
    const notReachedMax = tokens_already_generated < parseInt(amount_gen);
    //if we actually have gen'd text at all...
    const msgHasText = getMessage.length > 0;
    return doesNotContainName && isNotEndOfText && notReachedMax && msgHasText;
}

function extractNameFromMessage(getMessage, force_name2, isImpersonate) {
    const nameToTrim = isImpersonate ? name1 : name2;
    let this_mes_is_name = true;
    if (getMessage.startsWith(nameToTrim + ":")) {
        getMessage = getMessage.replace(nameToTrim + ':', '');
        getMessage = getMessage.trimStart();
    } else {
        this_mes_is_name = false;
    }
    // Like OAI, Poe is very unlikely to send you an incomplete message.
    // But it doesn't send "name:" either, so we assume that we always have a name
    // prepend to have clearer logs when building up a prompt context.
    // Instruct mode needs to have it on to make sure you won't have names lost
    // if disable in a middle of a solo chat.
    if (force_name2 || main_api == 'poe' || power_user.instruct.enabled)
        this_mes_is_name = true;

    if (isImpersonate) {
        getMessage = getMessage.trim();
    }

    return { this_mes_is_name, getMessage };
}

function throwCircuitBreakerError() {
    callPopup(`Could not extract reply in ${MAX_GENERATION_LOOPS} attempts. Try generating again`, 'text');
    generate_loop_counter = 0;
    $("#send_textarea").removeAttr('disabled');
    is_send_press = false;
    activateSendButtons();
    setGenerationProgress(0);
    showSwipeButtons();
    throw new Error('Generate circuit breaker interruption');
}

function extractTitleFromData(data) {
    if (main_api == 'koboldhorde') {
        return data.workerName;
    }

    return undefined;
}

function extractMessageFromData(data) {
    let getMessage = "";

    if (main_api == 'kobold') {
        getMessage = data.results[0].text;
    }

    if (main_api == 'koboldhorde') {
        getMessage = data.text;
    }

    if (main_api == 'textgenerationwebui') {
        getMessage = data.results[0].text;
    }

    if (main_api == 'novel') {
        getMessage = data.output;
    }

    if (main_api == 'openai' || main_api == 'poe') {
        getMessage = data;
    }

    return getMessage;
}

function cleanUpMessage(getMessage, isImpersonate, displayIncompleteSentences = false) {
    if (!displayIncompleteSentences && power_user.trim_sentences) {
        getMessage = end_trim_to_sentence(getMessage, power_user.include_newline);
    }

    if (power_user.collapse_newlines) {
        getMessage = collapseNewlines(getMessage);
    }

    getMessage = $.trim(getMessage);
    // trailing invisible whitespace before every newlines, on a multiline string
    // "trailing whitespace on newlines       \nevery line of the string    \n?sample text" ->
    // "trailing whitespace on newlines\nevery line of the string\nsample text"
    getMessage = getMessage.replace(/[^\S\r\n]+$/gm, "");
    if (is_pygmalion) {
        getMessage = getMessage.replace(/<USER>/g, name1);
        getMessage = getMessage.replace(/<BOT>/g, name2);
        getMessage = getMessage.replace(/You:/g, name1 + ':');
    }

    let nameToTrim = isImpersonate ? name2 : name1;

    if (isImpersonate) {
        nameToTrim = power_user.allow_name2_display ? '' : name2;
    }
    else {
        nameToTrim = power_user.allow_name1_display ? '' : name1;
    }

    if (nameToTrim && getMessage.indexOf(`${nameToTrim}:`) == 0) {
        getMessage = getMessage.substr(0, getMessage.indexOf(`${nameToTrim}:`));
    }
    if (nameToTrim && getMessage.indexOf(`\n${nameToTrim}:`) > 0) {
        getMessage = getMessage.substr(0, getMessage.indexOf(`\n${nameToTrim}:`));
    }
    if (getMessage.indexOf('<|endoftext|>') != -1) {
        getMessage = getMessage.substr(0, getMessage.indexOf('<|endoftext|>'));
    }
    const isInstruct = power_user.instruct.enabled && main_api !== 'openai';
    if (isInstruct && power_user.instruct.stop_sequence) {
        if (getMessage.indexOf(power_user.instruct.stop_sequence) != -1) {
            getMessage = getMessage.substring(0, getMessage.indexOf(power_user.instruct.stop_sequence));
        }
    }
    if (isInstruct && power_user.instruct.input_sequence && isImpersonate) {
        getMessage = getMessage.replaceAll(power_user.instruct.input_sequence, '');
    }
    if (isInstruct && power_user.instruct.output_sequence && !isImpersonate) {
        getMessage = getMessage.replaceAll(power_user.instruct.output_sequence, '');
    }
    // clean-up group message from excessive generations
    if (selected_group) {
        getMessage = cleanGroupMessage(getMessage);
    }

    if (isImpersonate) {
        getMessage = getMessage.trim();
    }

    const stoppingStrings = getStoppingStrings(isImpersonate, false);
    //console.log('stopping on these strings: ');
    //console.log(stoppingStrings);

    for (const stoppingString of stoppingStrings) {
        if (stoppingString.length) {
            for (let j = stoppingString.length - 1; j > 0; j--) {
                if (getMessage.slice(-j) === stoppingString.slice(0, j)) {
                    getMessage = getMessage.slice(0, -j);
                    break;
                }
            }
        }
    }
    if (power_user.auto_fix_generated_markdown) {
        getMessage = fixMarkdown(getMessage);
    }
    return getMessage;
}

function saveReply(type, getMessage, this_mes_is_name, title) {
    if (type != 'append' && type != 'appendFinal' && chat.length && (chat[chat.length - 1]['swipe_id'] === undefined ||
        chat[chat.length - 1]['is_user'])) {
        type = 'normal';
    }

    const generationFinished = new Date();
    const img = extractImageFromMessage(getMessage);
    getMessage = img.getMessage;

    if (type === 'swipe') {
        chat[chat.length - 1]['swipes'].length++;
        if (chat[chat.length - 1]['swipe_id'] === chat[chat.length - 1]['swipes'].length - 1) {
            chat[chat.length - 1]['title'] = title;
            chat[chat.length - 1]['mes'] = getMessage;
            chat[chat.length - 1]['gen_started'] = generation_started;
            chat[chat.length - 1]['gen_finished'] = generationFinished;
            addOneMessage(chat[chat.length - 1], { type: 'swipe' });
        } else {
            chat[chat.length - 1]['mes'] = getMessage;
        }
    } else if (type === 'append') {
        console.debug("Trying to append.")
        chat[chat.length - 1]['title'] = title;
        chat[chat.length - 1]['mes'] += getMessage;
        chat[chat.length - 1]['gen_started'] = generation_started;
        chat[chat.length - 1]['gen_finished'] = generationFinished;
        addOneMessage(chat[chat.length - 1], { type: 'swipe' });
    } else if (type === 'appendFinal') {
        console.debug("Trying to appendFinal.")
        chat[chat.length - 1]['title'] = title;
        chat[chat.length - 1]['mes'] = getMessage;
        chat[chat.length - 1]['gen_started'] = generation_started;
        chat[chat.length - 1]['gen_finished'] = generationFinished;
        addOneMessage(chat[chat.length - 1], { type: 'swipe' });

    } else {
        console.debug('entering chat update routine for non-swipe post');
        chat[chat.length] = {};
        chat[chat.length - 1]['extra'] = {};
        chat[chat.length - 1]['name'] = name2;
        chat[chat.length - 1]['is_user'] = false;
        chat[chat.length - 1]['is_name'] = this_mes_is_name;
        chat[chat.length - 1]['send_date'] = getMessageTimeStamp();
        getMessage = $.trim(getMessage);
        chat[chat.length - 1]['mes'] = getMessage;
        chat[chat.length - 1]['title'] = title;
        chat[chat.length - 1]['gen_started'] = generation_started;
        chat[chat.length - 1]['gen_finished'] = generationFinished;

        if (selected_group) {
            console.debug('entering chat update for groups');
            let avatarImg = 'img/ai4.png';
            if (characters[this_chid].avatar != 'none') {
                avatarImg = getThumbnailUrl('avatar', characters[this_chid].avatar);
            }
            chat[chat.length - 1]['is_name'] = true;
            chat[chat.length - 1]['force_avatar'] = avatarImg;
            chat[chat.length - 1]['original_avatar'] = characters[this_chid].avatar;
            chat[chat.length - 1]['extra']['gen_id'] = group_generation_id;
        }

        saveImageToMessage(img, chat[chat.length - 1]);
        addOneMessage(chat[chat.length - 1]);
    }

    const item = chat[chat.length - 1];
    if (item['swipe_id'] !== undefined) {
        item['swipes'][item['swipes'].length - 1] = item['mes'];
    } else {
        item['swipe_id'] = 0;
        item['swipes'] = [];
        item['swipes'][0] = chat[chat.length - 1]['mes'];
    }

    return { type, getMessage };
}

function saveImageToMessage(img, mes) {
    if (mes && img.image) {
        if (typeof mes.extra !== 'object') {
            mes.extra = {};
        }
        mes.extra.image = img.image;
        mes.extra.title = img.title;
    }
}

function extractImageFromMessage(getMessage) {
    const regex = /<img src="(.*?)".*?alt="(.*?)".*?>/g;
    const results = regex.exec(getMessage);
    const image = results ? results[1] : '';
    const title = results ? results[2] : '';
    getMessage = getMessage.replace(regex, '');
    return { getMessage, image, title };
}

export function isMultigenEnabled() {
    return power_user.multigen && (main_api == 'textgenerationwebui' || main_api == 'kobold' || main_api == 'koboldhorde' || main_api == 'novel');
}

export function activateSendButtons() {
    is_send_press = false;
    $("#send_but").css("display", "flex");
    $("#send_textarea").attr("disabled", false);
    $('.mes_buttons:last').show();
    hideStopButton();
}

export function deactivateSendButtons() {
    $("#send_but").css("display", "none");
    showStopButton();
}

function resetChatState() {
    //unsets expected chid before reloading (related to getCharacters/printCharacters from using old arrays)
    this_chid = "invalid-safety-id";
    // replaces deleted charcter name with system user since it will be displayed next.
    name2 = systemUserName;
    // sets up system user to tell user about having deleted a character
    chat = [...safetychat];
    // resets chat metadata
    chat_metadata = {};
    // resets the characters array, forcing getcharacters to reset
    characters.length = 0;
}

export function setMenuType(value) {
    menu_type = value;
}

function setCharacterId(value) {
    this_chid = value;
}

function setCharacterName(value) {
    name2 = value;
}

function setOnlineStatus(value) {
    online_status = value;
}

function setEditedMessageId(value) {
    this_edit_mes_id = value;
}

function setSendButtonState(value) {
    is_send_press = value;
}

function resultCheckStatusNovel() {
    is_api_button_press_novel = false;
    checkOnlineStatus();
    $("#api_loading_novel").css("display", "none");
    $("#api_button_novel").css("display", "inline-block");
}

async function renameCharacter() {
    const oldAvatar = characters[this_chid].avatar;
    const newValue = await callPopup('<h3>New name:</h3>', 'input', characters[this_chid].name);

    if (newValue && newValue !== characters[this_chid].name) {
        const body = JSON.stringify({ avatar_url: oldAvatar, new_name: newValue });
        const response = await fetch('/renamecharacter', {
            method: 'POST',
            headers: getRequestHeaders(),
            body,
        });

        try {
            if (response.ok) {
                const data = await response.json();
                const newAvatar = data.avatar;

                // Replace tags list
                renameTagKey(oldAvatar, newAvatar);

                // Reload characters list
                await getCharacters();

                // Find newly renamed character
                const newChId = characters.findIndex(c => c.avatar == data.avatar);

                if (newChId !== -1) {
                    // Select the character after the renaming
                    this_chid = -1;
                    $(`.character_select[chid="${newChId}"]`).click();

                    // Async delay to update UI
                    await delay(1);

                    if (this_chid === -1) {
                        throw new Error('New character not selected');
                    }

                    // Also rename as a group member
                    await renameGroupMember(oldAvatar, newAvatar, newValue);
                    const renamePastChatsConfirm = await callPopup(`<h3>Character renamed!</h3>
                    <p>Past chats will still contain the old character name. Would you like to update the character name in previous chats as well?</p>
                    <i><b>Sprites folder (if any) should be renamed manually.</b></i>`, 'confirm');

                    if (renamePastChatsConfirm) {
                        await renamePastChats(newAvatar, newValue);
                        await reloadCurrentChat();
                        toastr.success('Character renamed and past chats updated!');
                    }
                }
                else {
                    throw new Error('Newly renamed character was lost?');
                }
            }
            else {
                throw new Error('Could not rename the character');
            }
        }
        catch {
            // Reloading to prevent data corruption
            await callPopup('Something went wrong. The page will be reloaded.', 'text');
            location.reload();
        }
    }
}

async function renamePastChats(newAvatar, newValue) {
    const pastChats = await getPastCharacterChats();

    for (const { file_name } of pastChats) {
        try {
            const fileNameWithoutExtension = file_name.replace('.jsonl', '');
            const getChatResponse = await fetch('/getchat', {
                method: 'POST',
                headers: getRequestHeaders(),
                body: JSON.stringify({
                    ch_name: newValue,
                    file_name: fileNameWithoutExtension,
                    avatar_url: newAvatar,
                }),
                cache: 'no-cache',
            });

            if (getChatResponse.ok) {
                const currentChat = await getChatResponse.json();

                for (const message of currentChat) {
                    if (message.is_user || message.is_system || message.extra?.type == system_message_types.NARRATOR) {
                        continue;
                    }

                    if (message.name !== undefined) {
                        message.name = newValue;
                    }
                }

                const saveChatResponse = await fetch('/savechat', {
                    method: "POST",
                    headers: getRequestHeaders(),
                    body: JSON.stringify({
                        ch_name: newValue,
                        file_name: fileNameWithoutExtension,
                        chat: currentChat,
                        avatar_url: newAvatar,
                    }),
                    cache: 'no-cache',
                });

                if (!saveChatResponse.ok) {
                    throw new Error('Could not save chat');
                }
            }
        } catch (error) {
            toastr.error(`Past chat could not be updated: ${file_name}`);
            console.error(error);
        }
    }
}

async function saveChat(chat_name, withMetadata) {
    const metadata = { ...chat_metadata, ...(withMetadata || {}) };
    let file_name = chat_name ?? characters[this_chid].chat;
    characters[this_chid]['date_last_chat'] = Date.now();
    sortCharactersList();
    chat.forEach(function (item, i) {
        if (item["is_group"]) {
            toastr.error('Trying to save group chat with regular saveChat function. Aborting to prevent corruption.');
            throw new Error('Group chat saved from saveChat');
        }
        /*
        if (item.is_user) {
            //var str = item.mes.replace(`${name1}:`, `${name1}:`);
            //chat[i].mes = str;
            //chat[i].name = name1;
        } else if (i !== chat.length - 1 && chat[i].swipe_id !== undefined) {
            //  delete chat[i].swipes;
            //  delete chat[i].swipe_id;
        }
        */
    });
    var save_chat = [
        {
            user_name: name1,
            character_name: name2,
            create_date: chat_create_date,
            chat_metadata: metadata,
        },
        ...chat,
    ];
    return jQuery.ajax({
        type: "POST",
        url: "/savechat",
        data: JSON.stringify({
            ch_name: characters[this_chid].name,
            file_name: file_name,
            chat: save_chat,
            avatar_url: characters[this_chid].avatar,
        }),
        beforeSend: function () {

        },
        cache: false,
        dataType: "json",
        contentType: "application/json",
        success: function (data) { },
        error: function (jqXHR, exception) {
            console.log(exception);
            console.log(jqXHR);
        },
    });
}

async function read_avatar_load(input) {
    if (input.files && input.files[0]) {
        if (selected_button == "create") {
            create_save.avatar = input.files;
        }

        const e = await new Promise((resolve, reject) => {
            const reader = new FileReader();
            reader.onload = resolve;
            reader.onerror = reject;
            reader.readAsDataURL(input.files[0]);
        })

        $('#dialogue_popup').addClass('large_dialogue_popup wide_dialogue_popup');

        const croppedImage = await callPopup(getCropPopup(e.target.result), 'avatarToCrop');
        if (!croppedImage) {
            return;
        }

        $("#avatar_load_preview").attr("src", croppedImage || e.target.result);

        if (menu_type == "create") {
            return;
        }

        $("#create_button").trigger('click');

        const formData = new FormData($("#form_create").get(0));

        $(".mes").each(async function () {
            if ($(this).attr("is_system") == 'true') {
                return;
            }
            if ($(this).attr("is_user") == 'true') {
                return;
            }
            if ($(this).attr("ch_name") == formData.get('ch_name')) {
                const previewSrc = $("#avatar_load_preview").attr("src");
                const avatar = $(this).find(".avatar img");
                avatar.attr('src', default_avatar);
                await delay(1);
                avatar.attr('src', previewSrc);
            }
        });

        await delay(durationSaveEdit);
        await fetch(getThumbnailUrl('avatar', formData.get('avatar_url')), {
            method: 'GET',
            cache: 'no-cache',
            headers: {
                'pragma': 'no-cache',
                'cache-control': 'no-cache',
            }
        });
        console.log('Avatar refreshed');

    }
}

export function getCropPopup(src) {
    return `<h3>Set the crop position of the avatar image and click Ok to confirm.</h3>
            <div id='avatarCropWrap'>
                <img id='avatarToCrop' src='${src}'>
            </div>`;
}

function getThumbnailUrl(type, file) {
    return `/thumbnail?type=${type}&file=${encodeURIComponent(file)}`;
}

async function getChat() {
    //console.log('/getchat -- entered for -- ' + characters[this_chid].name);
    try {
        const response = await $.ajax({
            type: 'POST',
            url: '/getchat',
            data: JSON.stringify({
                ch_name: characters[this_chid].name,
                file_name: characters[this_chid].chat,
                avatar_url: characters[this_chid].avatar
            }),
            dataType: 'json',
            contentType: 'application/json',
        });
        if (response[0] !== undefined) {
            chat.push(...response);
            chat_create_date = chat[0]['create_date'];
            chat_metadata = chat[0]['chat_metadata'] ?? {};
            chat.shift();
        } else {
            chat_create_date = humanizedDateTime();
        }
        await getChatResult();
        await saveChat();
        setTimeout(function () {
            $('#send_textarea').click();
            $('#send_textarea').focus();
        }, 200);
    } catch (error) {
        await getChatResult();
        console.log(error);
    }
}

async function getChatResult() {
    name2 = characters[this_chid].name;
    if (chat.length === 0) {
        const firstMes = characters[this_chid].first_mes || default_ch_mes;
        const alternateGreetings = characters[this_chid]?.data?.alternate_greetings;

        chat[0] = {
            name: name2,
            is_user: false,
            is_name: true,
            send_date: getMessageTimeStamp(),
            mes: firstMes,
        };

        if (Array.isArray(alternateGreetings) && alternateGreetings.length > 0) {
            chat[0]['swipe_id'] = 0;
            chat[0]['swipes'] = [];
            chat[0]['swipes'][0] = chat[0]['mes'];

            for (let i = 0; i < alternateGreetings.length; i++) {
                const alternateGreeting = alternateGreetings[i];
                chat[0]['swipes'].push(substituteParams(alternateGreeting));
            }
        }
    }
    printMessages();
    select_selected_character(this_chid);

    await eventSource.emit(event_types.CHAT_CHANGED, (getCurrentChatId()));

    if (chat.length === 1) {
        await eventSource.emit(event_types.MESSAGE_RECEIVED, (chat.length - 1));
    }
}

async function openCharacterChat(file_name) {
    characters[this_chid]["chat"] = file_name;
    clearChat();
    chat.length = 0;
    chat_metadata = {};
    await getChat();
    $("#selected_chat_pole").val(file_name);
    $("#create_button").click();
}

////////// OPTIMZED MAIN API CHANGE FUNCTION ////////////

function changeMainAPI() {
    const selectedVal = $("#main_api").val();
    //console.log(selectedVal);
    const apiElements = {
        "koboldhorde": {
            apiSettings: $("#kobold_api-settings"),
            apiConnector: $("#kobold_horde"),
            apiPresets: $('#kobold_api-presets'),
            apiRanges: $("#range_block"),
            maxContextElem: $("#max_context_block"),
            amountGenElem: $("#amount_gen_block"),
        },
        "kobold": {
            apiSettings: $("#kobold_api-settings"),
            apiConnector: $("#kobold_api"),
            apiPresets: $('#kobold_api-presets'),
            apiRanges: $("#range_block"),
            maxContextElem: $("#max_context_block"),
            amountGenElem: $("#amount_gen_block"),
        },
        "textgenerationwebui": {
            apiSettings: $("#textgenerationwebui_api-settings"),
            apiConnector: $("#textgenerationwebui_api"),
            apiPresets: $('#textgenerationwebui_api-presets'),
            apiRanges: $("#range_block_textgenerationwebui"),
            maxContextElem: $("#max_context_block"),
            amountGenElem: $("#amount_gen_block"),
        },
        "novel": {
            apiSettings: $("#novel_api-settings"),
            apiConnector: $("#novel_api"),
            apiPresets: $('#novel_api-presets'),
            apiRanges: $("#range_block_novel"),
            maxContextElem: $("#max_context_block"),
            amountGenElem: $("#amount_gen_block"),
        },
        "openai": {
            apiSettings: $("#openai_settings"),
            apiConnector: $("#openai_api"),
            apiPresets: $('#openai_api-presets'),
            apiRanges: $("#range_block_openai"),
            maxContextElem: $("#max_context_block"),
            amountGenElem: $("#amount_gen_block"),
        },
        "poe": {
            apiSettings: $("#poe_settings"),
            apiConnector: $("#poe_api"),
            apiPresets: $("#poe_api-presets"),
            apiRanges: $("#range_block_poe"),
            maxContextElem: $("#max_context_block"),
            amountGenElem: $("#amount_gen_block"),
        }
    };
    //console.log('--- apiElements--- ');
    //console.log(apiElements);

    //first, disable everything so the old elements stop showing
    for (const apiName in apiElements) {
        const apiObj = apiElements[apiName];
        //do not hide items to then proceed to immediately show them.
        if (selectedVal === apiName) {
            continue;
        }
        apiObj.apiSettings.css("display", "none");
        apiObj.apiConnector.css("display", "none");
        apiObj.apiRanges.css("display", "none");
        apiObj.apiPresets.css("display", "none");
    }

    //then, find and enable the active item.
    //This is split out of the loop so that different apis can share settings divs
    let activeItem = apiElements[selectedVal];

    activeItem.apiSettings.css("display", "block");
    activeItem.apiConnector.css("display", "block");
    activeItem.apiRanges.css("display", "block");
    activeItem.apiPresets.css("display", "block");

    if (selectedVal === "openai") {
        activeItem.apiPresets.css("display", "flex");
    }

    if (selectedVal === "textgenerationwebui" || selectedVal === "novel") {
        console.log("enabling amount_gen for ooba/novel");
        activeItem.amountGenElem.find('input').prop("disabled", false);
        activeItem.amountGenElem.css("opacity", 1.0);
    }

    // Hide common settings for OpenAI
    console.debug('value?', selectedVal);
    if (selectedVal == "openai") {
        console.debug('hiding settings?');
        $("#common-gen-settings-block").css("display", "none");
    } else {
        $("#common-gen-settings-block").css("display", "block");
    }
    // Hide amount gen for poe
    if (selectedVal == "poe") {
        $("#amount_gen_block").css("display", "none");
    } else {
        $("#amount_gen_block").css("display", "flex");
    }

    main_api = selectedVal;
    online_status = "no_connection";

    if (main_api == 'openai' && oai_settings.chat_completion_source == chat_completion_sources.WINDOWAI) {
        $('#api_button_openai').trigger('click');
    }

    if (main_api == "koboldhorde") {
        is_get_status = true;
        getStatus();
        getHordeModels();
    }
}

////////////////////////////////////////////////////

async function getUserAvatars() {
    const response = await fetch("/getuseravatars", {
        method: "POST",
        headers: getRequestHeaders(),
        body: JSON.stringify({
            "": "",
        }),
    });
    if (response.ok === true) {
        const getData = await response.json();
        //background = getData;
        //console.log(getData.length);
        $("#user_avatar_block").html(""); //RossAscends: necessary to avoid doubling avatars each refresh.
        $("#user_avatar_block").append('<div class="avatar_upload">+</div>');

        for (var i = 0; i < getData.length; i++) {
            //console.log(1);
            appendUserAvatar(getData[i]);
        }
        //var aa = JSON.parse(getData[0]);
        //const load_ch_coint = Object.getOwnPropertyNames(getData);
    }
}

function setPersonaDescription() {
    $("#persona_description").val(power_user.persona_description);
    $("#persona_description_position")
        .val(power_user.persona_description_position)
        .find(`option[value='${power_user.persona_description_position}']`)
        .attr("selected", true);
}

function onPersonaDescriptionPositionInput() {
    power_user.persona_description_position = Number(
        $("#persona_description_position").find(":selected").val()
    );

    if (power_user.personas[user_avatar]) {
        let object = power_user.persona_descriptions[user_avatar];

        if (!object) {
            object = {
                description: power_user.persona_description,
                position: power_user.persona_description_position,
            };
            power_user.persona_descriptions[user_avatar] = object;
        }

        object.position = power_user.persona_description_position;
    }

    saveSettingsDebounced();
}

function onPersonaDescriptionInput() {
    power_user.persona_description = $("#persona_description").val();

    if (power_user.personas[user_avatar]) {
        let object = power_user.persona_descriptions[user_avatar];

        if (!object) {
            object = {
                description: power_user.persona_description,
                position: Number($("#persona_description_position").find(":selected").val()),
            };
            power_user.persona_descriptions[user_avatar] = object;
        }

        object.description = power_user.persona_description;
    }

    saveSettingsDebounced();
}

function highlightSelectedAvatar() {
    $("#user_avatar_block").find(".avatar").removeClass("selected");
    $("#user_avatar_block")
        .find(`.avatar[imgfile='${user_avatar}']`)
        .addClass("selected");
}

function appendUserAvatar(name) {
    const template = $('#user_avatar_template .avatar-container').clone();
    const personaName = power_user.personas[name];
    if (personaName) {
        template.attr('title', personaName);
    } else {
        template.attr('title', '[Unnamed Persona]');
    }
    template.find('.avatar').attr('imgfile', name);
    template.toggleClass('default_persona', name === power_user.default_persona)
    template.find('img').attr('src', getUserAvatar(name));
    $("#user_avatar_block").append(template);
    highlightSelectedAvatar();
}

function reloadUserAvatar(force = false) {
    $(".mes").each(function () {
        const avatarImg = $(this).find(".avatar img");
        if (force) {
            avatarImg.attr("src", avatarImg.attr("src"));
        }

        if ($(this).attr("is_user") == 'true' && $(this).attr('force_avatar') == 'false') {
            avatarImg.attr("src", getUserAvatar(user_avatar));
        }
    });
}

export function setUserName(value) {
    if (!is_send_press) {
        name1 = value;
        if (name1 === undefined || name1 == "")
            name1 = default_user_name;
        console.log(`User name changed to ${name1}`);
        $("#your_name").val(name1);
        toastr.success(`Your messages will now be sent as ${name1}`, 'Current persona updated');
        saveSettings("change_name");
    } else {
        toastr.warning('You cannot change your name while sending a message', 'Warning');
    }
}

export function autoSelectPersona(name) {
    for (const [key, value] of Object.entries(power_user.personas)) {
        if (value === name) {
            console.log(`Auto-selecting persona ${key} for name ${name}`);
            $(`.avatar[imgfile="${key}"]`).trigger('click');
            return;
        }
    }
}

async function bindUserNameToPersona() {
    const avatarId = $(this).closest('.avatar-container').find('.avatar').attr('imgfile');

    if (!avatarId) {
        console.warn('No avatar id found');
        return;
    }

    const existingPersona = power_user.personas[avatarId];
    const personaName = await callPopup('<h3>Enter a name for this persona:</h3>(If empty name is provided, this will unbind the name from this avatar)', 'input', existingPersona || '');

    // If the user clicked cancel, don't do anything
    if (personaName === false) {
        return;
    }

    if (personaName.length > 0) {
        // If the user clicked ok and entered a name, bind the name to the persona
        console.log(`Binding persona ${avatarId} to name ${personaName}`);
        power_user.personas[avatarId] = personaName;
        const descriptor = power_user.persona_descriptions[avatarId];
        const isCurrentPersona = avatarId === user_avatar;

        // Create a description object if it doesn't exist
        if (!descriptor) {
            // If the user is currently using this persona, set the description to the current description
            power_user.persona_descriptions[avatarId] = {
                description: isCurrentPersona ? power_user.persona_description : '',
                position: isCurrentPersona ? power_user.persona_description_position : persona_description_positions.BEFORE_CHAR,
            };
        }

        // If the user is currently using this persona, update the name
        if (isCurrentPersona) {
            console.log(`Auto-updating user name to ${personaName}`);
            setUserName(personaName);
        }
    } else {
        // If the user clicked ok, but didn't enter a name, delete the persona
        console.log(`Unbinding persona ${avatarId}`);
        delete power_user.personas[avatarId];
        delete power_user.persona_descriptions[avatarId];
    }

    saveSettingsDebounced();
    await getUserAvatars();
    setPersonaDescription();
}

async function createDummyPersona() {
    const fetchResult = await fetch(default_avatar);
    const blob = await fetchResult.blob();
    const file = new File([blob], "avatar.png", { type: "image/png" });
    const formData = new FormData();
    formData.append("avatar", file);

    jQuery.ajax({
        type: "POST",
        url: "/uploaduseravatar",
        data: formData,
        beforeSend: () => { },
        cache: false,
        contentType: false,
        processData: false,
        success: async function (data) {
            await getUserAvatars();
        },
    });
}

function updateUserLockIcon() {
    const hasLock = !!chat_metadata['persona'];
    $('#lock_user_name').toggleClass('fa-unlock', !hasLock);
    $('#lock_user_name').toggleClass('fa-lock', hasLock);
}

function setUserAvatar() {
    user_avatar = $(this).attr("imgfile");
    reloadUserAvatar();
    saveSettingsDebounced();
    highlightSelectedAvatar();

    const personaName = power_user.personas[user_avatar];
    if (personaName && name1 !== personaName) {
        const lockedPersona = chat_metadata['persona'];
        if (lockedPersona && lockedPersona !== user_avatar) {
            toastr.info(
                `To permanently set "${personaName}" as the selected persona, unlock and relock it using the "Lock" button. Otherwise, the selection resets upon reloading the chat.`,
                `This chat is locked to a different persona (${power_user.personas[lockedPersona]}).`,
                { timeOut: 10000, extendedTimeOut: 20000, preventDuplicates: true },
            );
        }

        setUserName(personaName);

        const descriptor = power_user.persona_descriptions[user_avatar];

        if (descriptor) {
            power_user.persona_description = descriptor.description;
            power_user.persona_description_position = descriptor.position;
        } else {
            power_user.persona_description = '';
            power_user.persona_description_position = persona_description_positions.BEFORE_CHAR;
            power_user.persona_descriptions[user_avatar] = { description: '', position: persona_description_positions.BEFORE_CHAR };
        }

        setPersonaDescription();
    }
}

async function uploadUserAvatar(e) {
    const file = e.target.files[0];

    if (!file) {
        $("#form_upload_avatar").trigger("reset");
        return;
    }

    const formData = new FormData($("#form_upload_avatar").get(0));

    const dataUrl = await new Promise((resolve, reject) => {
        const reader = new FileReader();
        reader.onload = resolve;
        reader.onerror = reject;
        reader.readAsDataURL(file);
    });

    $('#dialogue_popup').addClass('large_dialogue_popup wide_dialogue_popup');
    const confirmation = await callPopup(getCropPopup(dataUrl.target.result), 'avatarToCrop');
    if (!confirmation) {
        return;
    }

    let url = "/uploaduseravatar";

    if (crop_data !== undefined) {
        url += `?crop=${encodeURIComponent(JSON.stringify(crop_data))}`;
    }

    jQuery.ajax({
        type: "POST",
        url: url,
        data: formData,
        beforeSend: () => { },
        cache: false,
        contentType: false,
        processData: false,
        success: async function () {
            // If the user uploaded a new avatar, we want to make sure it's not cached
            const name = formData.get("overwrite_name");
            if (name) {
                await fetch(getUserAvatar(name), { cache: "no-cache" });
                reloadUserAvatar(true);
            }

            crop_data = undefined;
            await getUserAvatars();
        },
        error: (jqXHR, exception) => { },
    });

    // Will allow to select the same file twice in a row
    $("#form_upload_avatar").trigger("reset");
}

async function setDefaultPersona() {
    const avatarId = $(this).closest('.avatar-container').find('.avatar').attr('imgfile');

    if (!avatarId) {
        console.warn('No avatar id found');
        return;
    }

    const currentDefault = power_user.default_persona;

    if (power_user.personas[avatarId] === undefined) {
        console.warn(`No persona name found for avatar ${avatarId}`);
        toastr.warning('You must bind a name to this persona before you can set it as the default.', 'Persona name not set');
        return;
    }

    const personaName = power_user.personas[avatarId];

    if (avatarId === currentDefault) {
        const confirm = await callPopup('Are you sure you want to remove the default persona?', 'confirm');

        if (!confirm) {
            console.debug('User cancelled removing default persona');
            return;
        }

        console.log(`Removing default persona ${avatarId}`);
        toastr.info('This persona will no longer be used by default when you open a new chat.', `Default persona removed`);
        delete power_user.default_persona;
    } else {
        const confirm = await callPopup(`<h3>Are you sure you want to set "${personaName}" as the default persona?</h3>
        This name and avatar will be used for all new chats, as well as existing chats where the user persona is not locked.`, 'confirm');

        if (!confirm) {
            console.debug('User cancelled setting default persona');
            return;
        }

        power_user.default_persona = avatarId;
        toastr.success('This persona will be used by default when you open a new chat.', `Default persona set to ${personaName}`);
    }

    saveSettingsDebounced();
    await getUserAvatars();
}

async function deleteUserAvatar() {
    const avatarId = $(this).closest('.avatar-container').find('.avatar').attr('imgfile');

    if (!avatarId) {
        console.warn('No avatar id found');
        return;
    }

    if (avatarId == user_avatar) {
        console.warn(`User tried to delete their current avatar ${avatarId}`);
        toastr.warning('You cannot delete the avatar you are currently using', 'Warning');
        return;
    }

    const confirm = await callPopup('<h3>Are you sure you want to delete this avatar?</h3>All information associated with its linked persona will be lost.', 'confirm');

    if (!confirm) {
        console.debug('User cancelled deleting avatar');
        return;
    }

    const request = await fetch("/deleteuseravatar", {
        method: "POST",
        headers: getRequestHeaders(),
        body: JSON.stringify({
            "avatar": avatarId,
        }),
    });

    if (request.ok) {
        console.log(`Deleted avatar ${avatarId}`);
        delete power_user.personas[avatarId];
        delete power_user.persona_descriptions[avatarId];

        if (avatarId === power_user.default_persona) {
            toastr.warning('The default persona was deleted. You will need to set a new default persona.', 'Default persona deleted');
            power_user.default_persona = null;
        }

        if (avatarId === chat_metadata['persona']) {
            toastr.warning('The locked persona was deleted. You will need to set a new persona for this chat.', 'Persona deleted');
            delete chat_metadata['persona'];
            saveMetadata();
        }

        saveSettingsDebounced();
        await getUserAvatars();
        updateUserLockIcon();
    }
}

function lockUserNameToChat() {
    if (chat_metadata['persona']) {
        console.log(`Unlocking persona for this chat ${chat_metadata['persona']}`);
        delete chat_metadata['persona'];
        saveMetadata();
        toastr.info('User persona is now unlocked for this chat. Click the "Lock" again to revert.', 'Persona unlocked');
        updateUserLockIcon();
        return;
    }

    if (!(user_avatar in power_user.personas)) {
        console.log(`Creating a new persona ${user_avatar}`);
        toastr.info(
            'Creating a new persona for currently selected user name and avatar...',
            'Persona not set for this avatar',
            { timeOut: 10000, extendedTimeOut: 20000, },
        );
        power_user.personas[user_avatar] = name1;
        power_user.persona_descriptions[user_avatar] =  { description: '', position: persona_description_positions.BEFORE_CHAR };
    }

    chat_metadata['persona'] = user_avatar;
    saveMetadata();
    saveSettingsDebounced();
    console.log(`Locking persona for this chat ${user_avatar}`);
    toastr.success(`User persona is locked to ${name1} in this chat`);
    updateUserLockIcon();
}

eventSource.on(event_types.CHAT_CHANGED, () => {
    // Define a persona for this chat
    let chatPersona = '';

    if (chat_metadata['persona']) {
        // If persona is locked in chat metadata, select it
        console.log(`Using locked persona ${chat_metadata['persona']}`);
        chatPersona = chat_metadata['persona'];
    } else if (power_user.default_persona) {
        // If default persona is set, select it
        console.log(`Using default persona ${power_user.default_persona}`);
        chatPersona = power_user.default_persona;
    }

    // No persona set: user current settings
    if (!chatPersona) {
        console.debug('No default or locked persona set for this chat');
        return;
    }

    // Find the avatar file
    const personaAvatar = $(`.avatar[imgfile="${chatPersona}"]`).trigger('click');

    // Avatar missing (persona deleted)
    if (chat_metadata['persona'] && personaAvatar.length == 0) {
        console.warn('Persona avatar not found, unlocking persona');
        delete chat_metadata['persona'];
        updateUserLockIcon();
        return;
    }

    // Default persona missing
    if (power_user.default_persona && personaAvatar.length == 0) {
        console.warn('Default persona avatar not found, clearing default persona');
        power_user.default_persona = null;
        saveSettingsDebounced();
        return;
    }

    // Persona avatar found, select it
    personaAvatar.trigger('click');
    updateUserLockIcon();
});

//***************SETTINGS****************//
///////////////////////////////////////////
async function getSettings(type) {
    const response = await fetch("/getsettings", {
        method: "POST",
        headers: getRequestHeaders(),
        body: JSON.stringify({}),
        cache: "no-cache",
    });

    if (!response.ok) {
        toastr.error('Settings could not be loaded. Try reloading the page.');
        throw new Error('Error getting settings');
    }

    const data = await response.json();

    if (data.result != "file not find" && data.settings) {
        settings = JSON.parse(data.settings);
        if (settings.username !== undefined) {
            if (settings.username !== "") {
                name1 = settings.username;
                $("#your_name").val(name1);
            }
        }

        //Load KoboldAI settings
        koboldai_setting_names = data.koboldai_setting_names;
        koboldai_settings = data.koboldai_settings;
        koboldai_settings.forEach(function (item, i, arr) {
            koboldai_settings[i] = JSON.parse(item);
        });

        let arr_holder = {};

        $("#settings_perset").empty(); //RossAscends: uncommented this to prevent settings selector from doubling preset list on refresh
        $("#settings_perset").append(
            '<option value="gui">GUI KoboldAI Settings</option>'
        ); //adding in the GUI settings, since it is not loaded dynamically

        koboldai_setting_names.forEach(function (item, i, arr) {
            arr_holder[item] = i;
            $("#settings_perset").append(`<option value=${i}>${item}</option>`);
            //console.log('loading preset #'+i+' -- '+item);
        });
        koboldai_setting_names = {};
        koboldai_setting_names = arr_holder;
        preset_settings = settings.preset_settings;

        if (preset_settings == "gui") {
            selectKoboldGuiPreset();
        } else {
            if (typeof koboldai_setting_names[preset_settings] !== "undefined") {
                $(`#settings_perset option[value=${koboldai_setting_names[preset_settings]}]`)
                    .attr("selected", "true");
            } else {
                preset_settings = "gui";
                selectKoboldGuiPreset();
            }
        }

        novelai_setting_names = data.novelai_setting_names;
        novelai_settings = data.novelai_settings;
        novelai_settings.forEach(function (item, i, arr) {
            novelai_settings[i] = JSON.parse(item);
        });
        arr_holder = {};

        $("#settings_perset_novel").empty();

        novelai_setting_names.forEach(function (item, i, arr) {
            arr_holder[item] = i;
            $("#settings_perset_novel").append(`<option value=${i}>${item}</option>`);
        });
        novelai_setting_names = {};
        novelai_setting_names = arr_holder;

        nai_settings.preset_settings_novel = settings.preset_settings_novel;
        $(
            `#settings_perset_novel option[value=${novelai_setting_names[nai_settings.preset_settings_novel]}]`
        ).attr("selected", "true");

        //Load AI model config settings

        amount_gen = settings.amount_gen;
        if (settings.max_context !== undefined)
            max_context = parseInt(settings.max_context);

        swipes = settings.swipes !== undefined ? !!settings.swipes : true;  // enable swipes by default
        $('#swipes-checkbox').prop('checked', swipes); /// swipecode
        hideSwipeButtons();
        showSwipeButtons();

        // Kobold
        loadKoboldSettings(settings);

        // Novel
        loadNovelSettings(settings);

        // TextGen
        loadTextGenSettings(data, settings);

        // OpenAI
        loadOpenAISettings(data, settings);

        // Horde
        loadHordeSettings(settings);

        // Poe
        loadPoeSettings(settings);

        // Load power user settings
        loadPowerUserSettings(settings, data);

        // Load character tags
        loadTagsSettings(settings);

        // Load context templates
        loadContextTemplatesFromSettings(data, settings);

        // Set context size after loading power user (may override the max value)
        $("#max_context").val(max_context);
        $("#max_context_counter").text(`${max_context}`);

        $("#amount_gen").val(amount_gen);
        $("#amount_gen_counter").text(`${amount_gen}`);

        //Load which API we are using
        if (settings.main_api != undefined) {
            main_api = settings.main_api;
            $('#main_api').val(main_api);
            $("#main_api option[value=" + main_api + "]").attr(
                "selected",
                "true"
            );
            changeMainAPI();
        }

        //Load User's Name and Avatar

        user_avatar = settings.user_avatar;
        reloadUserAvatar();
        highlightSelectedAvatar();
        setPersonaDescription();

        //Load the API server URL from settings
        api_server = settings.api_server;
        $("#api_url_text").val(api_server);

        setWorldInfoSettings(settings, data);

        api_server_textgenerationwebui =
            settings.api_server_textgenerationwebui;
        $("#textgenerationwebui_api_url_text").val(
            api_server_textgenerationwebui
        );

        selected_button = settings.selected_button;

        if (data.enable_extensions) {
            await loadExtensionSettings(settings);
        }
    }

    if (!is_checked_colab) isColab();
}

function selectKoboldGuiPreset() {
    $("#settings_perset option[value=gui]")
        .attr("selected", "true")
        .trigger("change");
}

async function saveSettings(type) {
    //console.log('Entering settings with name1 = '+name1);
    eventSource.emit(event_types.SETTINGS_UPDATED);
    return jQuery.ajax({
        type: "POST",
        url: "/savesettings",
        data: JSON.stringify({
            username: name1,
            api_server: api_server,
            api_server_textgenerationwebui: api_server_textgenerationwebui,
            preset_settings: preset_settings,
            user_avatar: user_avatar,
            amount_gen: amount_gen,
            max_context: max_context,
            main_api: main_api,
            world_info: world_info,
            world_info_depth: world_info_depth,
            world_info_budget: world_info_budget,
            world_info_recursive: world_info_recursive,
            world_info_case_sensitive: world_info_case_sensitive,
            world_info_match_whole_words: world_info_match_whole_words,
            world_info_character_strategy: world_info_character_strategy,
            textgenerationwebui_settings: textgenerationwebui_settings,
            swipes: swipes,
            horde_settings: horde_settings,
            power_user: power_user,
            poe_settings: poe_settings,
            extension_settings: extension_settings,
            context_settings: context_settings,
            tags: tags,
            tag_map: tag_map,
            ...nai_settings,
            ...kai_settings,
            ...oai_settings,
        }, null, 4),
        beforeSend: function () {
            if (type == "change_name") {
                //let nameBeforeChange = name1;
                name1 = $("#your_name").val();
                //$(`.mes[ch_name="${nameBeforeChange}"]`).attr('ch_name' === name1);
                //console.log('beforeSend name1 = ' + nameBeforeChange);
                //console.log('new name: ' + name1);
            }
        },
        cache: false,
        dataType: "json",
        contentType: "application/json",
        //processData: false,
        success: function (data) {
            //online_status = data.result;
            if (type == "change_name") {
                clearChat();
                printMessages();
            }
        },
        error: function (jqXHR, exception) {
            toastr.error('Check the server connection and reload the page to prevent data loss.', 'Settings could not be saved');
            console.log(exception);
            console.log(jqXHR);
        },
    });
}

function setCharacterBlockHeight() {
    const $children = $("#rm_print_characters_block").children();
    const originalHeight = $children.length * $children.find(':visible').first().outerHeight();
    $("#rm_print_characters_block").css('height', originalHeight);
    //show and hide charlist divs on pageload (causes load lag)
    //$children.each(function () { setCharListVisible($(this)) });


    //delay timer to allow for charlist to populate,
    //should be set to an onload for rm_print_characters or windows?
}

// Common code for message editor done and auto-save
function updateMessage(div) {
    const mesBlock = div.closest(".mes_block");
    const text = mesBlock.find(".edit_textarea").val().trim();
    const bias = extractMessageBias(text);
    const mes = chat[this_edit_mes_id];
    mes["mes"] = text;
    if (mes["swipe_id"] !== undefined) {
        mes["swipes"][mes["swipe_id"]] = text;
    }

    // editing old messages
    if (!mes.extra) {
        mes.extra = {};
    }

    if (mes.is_system || mes.is_user || mes.extra.type === system_message_types.NARRATOR) {
        mes.extra.bias = bias ?? null;
    } else {
        mes.extra.bias = null;
    }

    return { mesBlock, text, mes, bias };
}

function openMessageDelete() {
    closeMessageEditor();
    hideSwipeButtons();
    if ((this_chid != undefined && !is_send_press) || (selected_group && !is_group_generating)) {
        $("#dialogue_del_mes").css("display", "block");
        $("#send_form").css("display", "none");
        $(".del_checkbox").each(function () {
            if ($(this).parent().attr("mesid") != 0) {
                $(this).css("display", "block");
                $(this).parent().children(".for_checkbox").css("display", "none");
            }
        });
    } else {
        console.debug(`
            ERR -- could not enter del mode
            this_chid: ${this_chid}
            is_send_press: ${is_send_press}
            selected_group: ${selected_group}
            is_group_generating: ${is_group_generating}`);
    }
    is_delete_mode = true;
}

function messageEditAuto(div) {
    const { mesBlock, text, mes } = updateMessage(div);

    mesBlock.find(".mes_text").val('');
    mesBlock.find(".mes_text").val(messageFormatting(
        text,
        this_edit_mes_chname,
        mes.is_system,
        mes.is_user,
    ));
    saveChatDebounced();
}

async function messageEditDone(div) {
    const { mesBlock, text, mes, bias } = updateMessage(div);

    mesBlock.find(".mes_text").empty();
    mesBlock.find(".mes_edit_buttons").css("display", "none");
    mesBlock.find(".mes_buttons").css("display", "");
    mesBlock.find(".mes_text").append(
        messageFormatting(
            text,
            this_edit_mes_chname,
            mes.is_system,
            mes.is_user,
        )
    );
    mesBlock.find(".mes_bias").empty();
    mesBlock.find(".mes_bias").append(messageFormatting(bias));
    appendImageToMessage(mes, div.closest(".mes"));
    addCopyToCodeBlocks(div.closest(".mes"));
    await eventSource.emit(event_types.MESSAGE_EDITED, this_edit_mes_id);

    this_edit_mes_id = undefined;
    await saveChatConditional();
}

async function getPastCharacterChats() {
    const response = await fetch("/getallchatsofcharacter", {
        method: 'POST',
        body: JSON.stringify({ avatar_url: characters[this_chid].avatar }),
        headers: getRequestHeaders(),
    });

    if (!response.ok) {
        return;
    }

    let data = await response.json();
    data = Object.values(data);
    data = data.sort((a, b) => a["file_name"].localeCompare(b["file_name"])).reverse();
    return data;
}

export async function displayPastChats() {
    $("#select_chat_div").empty();

    const group = selected_group ? groups.find(x => x.id === selected_group) : null;
    const data = await (selected_group ? getGroupPastChats(selected_group) : getPastCharacterChats());
    const currentChat = selected_group ? group?.chat_id : characters[this_chid]["chat"];
    const displayName = selected_group ? group?.name : characters[this_chid].name;
    const avatarImg = selected_group ? group?.avatar_url : getThumbnailUrl('avatar', characters[this_chid]['avatar']);

    // Sort by last message date descending
    data.sort((a, b) => sortMoments(timestampToMoment(a.last_mes), timestampToMoment(b.last_mes)));

    $("#load_select_chat_div").css("display", "none");
    $("#ChatHistoryCharName").text(displayName);
    for (const key in data) {
        let strlen = 300;
        let mes = data[key]["mes"];

        if (mes !== undefined) {
            if (mes.length > strlen) {
                mes = "..." + mes.substring(mes.length - strlen);
            }
            const chat_items = data[key]["chat_items"];
            const file_size = data[key]["file_size"];
            const fileName = data[key]['file_name'];
            const timestamp = timestampToMoment(data[key]['last_mes']).format('LL LT');
            const template = $('#past_chat_template .select_chat_block_wrapper').clone();
            template.find('.select_chat_block').attr('file_name', fileName);
            template.find('.avatar img').attr('src', avatarImg);
            template.find('.select_chat_block_filename').text(fileName);
            template.find('.chat_file_size').text(" (" + file_size + ")");
            template.find('.chat_messages_num').text(" (" + chat_items + " messages)");
            template.find('.select_chat_block_mes').text(mes);
            template.find('.PastChat_cross').attr('file_name', fileName);
            template.find('.chat_messages_date').text(timestamp);

            if (selected_group) {
                template.find('.avatar img').replaceWith(getGroupAvatar(group));
            }

            $("#select_chat_div").append(template);

            if (currentChat === fileName.toString().replace(".jsonl", "")) {
                $("#select_chat_div").find(".select_chat_block:last").attr("highlight", true);
            }
        }
    }
}

//************************************************************
//************************Novel.AI****************************
//************************************************************
async function getStatusNovel() {
    if (is_get_status_novel) {
        const data = {};

        jQuery.ajax({
            type: "POST", //
            url: "/getstatus_novelai", //
            data: JSON.stringify(data),
            beforeSend: function () {

            },
            cache: false,
            dataType: "json",
            contentType: "application/json",
            success: function (data) {
                if (data.error != true) {
                    novel_tier = data.tier;
                    online_status = getNovelTier(novel_tier);
                }
                resultCheckStatusNovel();
            },
            error: function (jqXHR, exception) {
                online_status = "no_connection";
                console.log(exception);
                console.log(jqXHR);
                resultCheckStatusNovel();
            },
        });
    } else {
        if (is_get_status != true && is_get_status_openai != true && is_get_status_poe != true) {
            online_status = "no_connection";
        }
    }
}

function selectRightMenuWithAnimation(selectedMenuId) {
    const displayModes = {
        'rm_info_block': 'flex',
        'rm_group_chats_block': 'flex',
        'rm_api_block': 'grid',
        'rm_characters_block': 'flex',
    };
    document.querySelectorAll('#right-nav-panel .right_menu').forEach((menu) => {
        $(menu).css('display', 'none');

        if (selectedMenuId && selectedMenuId.replace('#', '') === menu.id) {
            const mode = displayModes[menu.id] ?? 'block';
            $(menu).css('display', mode);
            $(menu).css("opacity", 0.0);
            $(menu).transition({
                opacity: 1.0,
                duration: animation_duration,
                easing: animation_easing,
                complete: function () { },
            });
        }
    })
}

function setRightTabSelectedClass(selectedButtonId) {
    document.querySelectorAll('#right-nav-panel-tabs .right_menu_button').forEach((button) => {
        button.classList.remove('selected-right-tab');

        if (selectedButtonId && selectedButtonId.replace('#', '') === button.id) {
            button.classList.add('selected-right-tab');
        }
    });
}

function select_rm_info(type, charId, previousCharId = null) {
    if (!type) {
        toastr.error(`Invalid process (no 'type')`);
        return;
    }
    if (type !== 'group_create') {
        var displayName = String(charId).replace('.png', '');
    }

    if (type === 'char_delete') {
        toastr.warning(`Character Deleted: ${displayName}`);
    }
    if (type === 'char_create') {
        toastr.success(`Character Created: ${displayName}`);
    }
    if (type === 'group_create') {
        toastr.success(`Group Created`);
    }
    if (type === 'group_delete') {
        toastr.warning(`Group Deleted`);
    }

    if (type === 'char_import') {
        toastr.success(`Character Imported: ${displayName}`);
    }

    getCharacters();
    selectRightMenuWithAnimation('rm_characters_block');

    setTimeout(function () {
        if (type === 'char_import' || type === 'char_create') {
            const element = $(`#rm_characters_block [title="${charId}"]`).parent().get(0);
            console.log(element);
            element.scrollIntoView({ behavior: 'smooth', block: 'start' });

            try {
                if (element !== undefined || element !== null) {
                    $(element).addClass('flash animated');
                    setTimeout(function () {
                        $(element).removeClass('flash animated');
                    }, 5000);
                } else { console.log('didnt find the element'); }
            } catch (e) {
                console.error(e);
            }
        }

        if (type === 'group_create') {
            //for groups, ${charId} = data.id from group-chats.js createGroup()
            const element = $(`#rm_characters_block [grid="${charId}"]`).get(0);
            element.scrollIntoView({ behavior: 'smooth', block: 'start' });
            try {
                if (element !== undefined || element !== null) {
                    $(element).addClass('flash animated');
                    setTimeout(function () {
                        $(element).removeClass('flash animated');
                    }, 5000);
                } else { console.log('didnt find the element'); }
            } catch (e) {
                console.error(e);
            }
        }
    }, 100);
    setRightTabSelectedClass();

    if (previousCharId) {
        const newId = characters.findIndex((x) => x.avatar == previousCharId);
        if (newId >= 0) {
            this_chid = newId;
        }
    }
}

export function select_selected_character(chid) {
    //character select
    //console.log('select_selected_character() -- starting with input of -- '+chid+' (name:'+characters[chid].name+')');
    select_rm_create();
    menu_type = "character_edit";
    $("#delete_button").css("display", "flex");
    $("#export_button").css("display", "flex");
    setRightTabSelectedClass('rm_button_selected_ch');
    var display_name = characters[chid].name;

    //create text poles
    $("#rm_button_back").css("display", "none");
    //$("#character_import_button").css("display", "none");
    $("#create_button").attr("value", "Save");              // what is the use case for this?
    $("#dupe_button").show();
    $("#create_button_label").css("display", "none");

    // Hide the chat scenario button if we're peeking the group member defs
    $('#set_chat_scenario').toggle(!selected_group);

    // Don't update the navbar name if we're peeking the group member defs
    if (!selected_group) {
        $("#rm_button_selected_ch").children("h2").text(display_name);
    }

    $("#add_avatar_button").val("");

    $("#character_popup_text_h3").text(characters[chid].name);
    $("#character_name_pole").val(characters[chid].name);
    $("#description_textarea").val(characters[chid].description);
    $("#character_world").val(characters[chid].data?.extensions?.world || '');
    $("#creator_notes_textarea").val(characters[chid].data?.creator_notes || characters[chid].creatorcomment);
    $("#character_version_textarea").val(characters[chid].data?.character_version || '');
    $("#system_prompt_textarea").val(characters[chid].data?.system_prompt || '');
    $("#post_history_instructions_textarea").val(characters[chid].data?.post_history_instructions || '');
    $("#tags_textarea").val(Array.isArray(characters[chid].data?.tags) ? characters[chid].data.tags.join(', ') : '');
    $("#creator_textarea").val(characters[chid].data?.creator);
    $("#character_version_textarea").val(characters[chid].data?.character_version || '');
    $("#personality_textarea").val(characters[chid].personality);
    $("#firstmessage_textarea").val(characters[chid].first_mes);
    $("#scenario_pole").val(characters[chid].scenario);
    $("#talkativeness_slider").val(characters[chid].talkativeness || talkativeness_default);
    $("#mes_example_textarea").val(characters[chid].mes_example);
    $("#selected_chat_pole").val(characters[chid].chat);
    $("#create_date_pole").val(characters[chid].create_date);
    $("#avatar_url_pole").val(characters[chid].avatar);
    $("#chat_import_avatar_url").val(characters[chid].avatar);
    $("#chat_import_character_name").val(characters[chid].name);
    $("#character_json_data").val(characters[chid].json_data);
    let this_avatar = default_avatar;
    if (characters[chid].avatar != "none") {
        this_avatar = getThumbnailUrl('avatar', characters[chid].avatar);
    }

    updateFavButtonState(characters[chid].fav || characters[chid].fav == "true");

    $("#avatar_load_preview").attr("src", this_avatar);
    $("#name_div").removeClass('displayBlock');
    $("#name_div").addClass('displayNone');
    $("#renameCharButton").css("display", "");
    $('.open_alternate_greetings').data('chid', chid);
    $('#set_character_world').data('chid', chid);
    setWorldInfoButtonClass(chid);
    checkEmbeddedWorld(chid);

    $("#form_create").attr("actiontype", "editcharacter");
    saveSettingsDebounced();
}

function select_rm_create() {
    menu_type = "create";

    //console.log('select_rm_Create() -- selected button: '+selected_button);
    if (selected_button == "create") {
        if (create_save.avatar != "") {
            $("#add_avatar_button").get(0).files = create_save.avatar;
            read_avatar_load($("#add_avatar_button").get(0));
        }
    }

    selectRightMenuWithAnimation('rm_ch_create_block');
    setRightTabSelectedClass();


    $('#set_chat_scenario').hide();
    $("#delete_button_div").css("display", "none");
    $("#delete_button").css("display", "none");
    $("#export_button").css("display", "none");
    $("#create_button_label").css("display", "");
    $("#create_button").attr("value", "Create");
    $("#dupe_button").hide();

    //create text poles
    $("#rm_button_back").css("display", "");
    $("#character_import_button").css("display", "");
    $("#character_popup_text_h3").text("Create character");
    $("#character_name_pole").val(create_save.name);
    $("#description_textarea").val(create_save.description);
    $('#character_world').val(create_save.world);
    $("#creator_notes_textarea").val(create_save.creator_notes);
    $("#post_history_instructions_textarea").val(create_save.post_history_instructions);
    $("#system_prompt_textarea").val(create_save.system_prompt);
    $("#tags_textarea").val(create_save.tags);
    $("#creator_textarea").val(create_save.creator);
    $("#character_version_textarea").val(create_save.character_version);
    $("#personality_textarea").val(create_save.personality);
    $("#firstmessage_textarea").val(create_save.first_message);
    $("#talkativeness_slider").val(create_save.talkativeness);
    $("#scenario_pole").val(create_save.scenario);
    $("#mes_example_textarea").val(create_save.mes_example.trim().length === 0 ? '<START>' : create_save.mes_example);
    $("#avatar_div").css("display", "flex");
    $("#avatar_load_preview").attr("src", default_avatar);
    $("#renameCharButton").css('display', 'none');
    $("#name_div").removeClass('displayNone');
    $("#name_div").addClass('displayBlock');
    $('.open_alternate_greetings').data('chid', undefined);
    $('#set_character_world').data('chid', undefined);
    setWorldInfoButtonClass(undefined, !!create_save.world);
    updateFavButtonState(false);
    checkEmbeddedWorld();

    $("#form_create").attr("actiontype", "createcharacter");
}

function select_rm_characters() {
    menu_type = "characters";
    selectRightMenuWithAnimation('rm_characters_block');
    setRightTabSelectedClass('rm_button_characters');
    updateVisibleDivs('#rm_print_characters_block', true);
}

function setExtensionPrompt(key, value, position, depth) {
    extension_prompts[key] = { value, position, depth };
}

function updateChatMetadata(newValues, reset) {
    chat_metadata = reset ? { ...newValues } : { ...chat_metadata, ...newValues };
}

function updateFavButtonState(state) {
    fav_ch_checked = state;
    $("#fav_checkbox").val(fav_ch_checked);
    $("#favorite_button").toggleClass('fav_on', fav_ch_checked);
    $("#favorite_button").toggleClass('fav_off', !fav_ch_checked);
}

export function setScenarioOverride() {
    if (!selected_group && !this_chid) {
        console.warn('setScenarioOverride() -- no selected group or character');
        return;
    }

    const template = $('#scenario_override_template .scenario_override').clone();
    const metadataValue = chat_metadata['scenario'] || '';
    const isGroup = !!selected_group;
    template.find('[data-group="true"]').toggle(isGroup);
    template.find('[data-character="true"]').toggle(!isGroup);
    template.find('.chat_scenario').text(metadataValue).on('input', onScenarioOverrideInput);
    template.find('.remove_scenario_override').on('click', onScenarioOverrideRemoveClick);
    callPopup(template, 'text');
}

function onScenarioOverrideInput() {
    const value = $(this).val();
    const metadata = { scenario: value, };
    updateChatMetadata(metadata, false);
    saveMetadataDebounced();
}

function onScenarioOverrideRemoveClick() {
    $(this).closest('.scenario_override').find('.chat_scenario').val('').trigger('input');
}

function callPopup(text, type, inputValue = '') {
    if (type) {
        popup_type = type;
    }

    $("#dialogue_popup_cancel").css("display", "inline-block");
    switch (popup_type) {
        case "avatarToCrop":
            $("#dialogue_popup_ok").text("Accept");
            break;
        case "text":
        case "alternate_greeting":
        case "char_not_selected":
            $("#dialogue_popup_ok").text("Ok");
            $("#dialogue_popup_cancel").css("display", "none");
            break;
        case "new_chat":
        case "confirm":
            $("#dialogue_popup_ok").text("Yes");
            break;
        case "del_group":
        case "rename_chat":
        case "del_chat":
        default:
            $("#dialogue_popup_ok").text("Delete");
    }

    $("#dialogue_popup_input").val(inputValue);

    if (popup_type == 'input') {
        $("#dialogue_popup_input").css("display", "block");
        $("#dialogue_popup_ok").text("Save");
    }
    else {
        $("#dialogue_popup_input").css("display", "none");
    }

    $("#dialogue_popup_text").empty().append(text);
    $("#shadow_popup").css("display", "block");
    if (popup_type == 'input') {
        $("#dialogue_popup_input").focus();
    }
    if (popup_type == 'avatarToCrop') {
        // unset existing data
        crop_data = undefined;

        $('#avatarToCrop').cropper({
            aspectRatio: 2 / 3,
            autoCropArea: 1,
            viewMode: 2,
            rotatable: false,
            crop: function (event) {
                crop_data = event.detail;
                crop_data.want_resize = !power_user.never_resize_avatars
            }
        });
    }
    $("#shadow_popup").transition({
        opacity: 1,
        duration: 200,
        easing: animation_easing,
    });

    return new Promise((resolve) => {
        dialogueResolve = resolve;
    });
}

function read_bg_load(input) {
    if (input.files && input.files[0]) {
        var reader = new FileReader();

        reader.onload = function (e) {
            $("#bg_load_preview")
                .attr("src", e.target.result)
                .width(103)
                .height(83);

            var formData = new FormData($("#form_bg_download").get(0));

            //console.log(formData);
            jQuery.ajax({
                type: "POST",
                url: "/downloadbackground",
                data: formData,
                beforeSend: function () {

                },
                cache: false,
                contentType: false,
                processData: false,
                success: function (html) {
                    setBackground(html);
                    $("#bg1").css(
                        "background-image",
                        `url("${e.target.result}")`
                    );
                    $("#form_bg_download").after(
                        `<div class="bg_example" bgfile="${html}" style="background-image: url('${getThumbnailUrl('bg', html)}');">
                            <div class="bg_example_cross fa-solid fa-circle-xmark"></div>
                        </div>`
                    );
                },
                error: function (jqXHR, exception) {
                    console.log(exception);
                    console.log(jqXHR);
                },
            });
        };

        reader.readAsDataURL(input.files[0]);
    }
}

function showSwipeButtons() {
    if (chat.length === 0) {
        return;
    }

    if (
        chat[chat.length - 1].is_system ||
        !swipes ||
        $('.mes:last').attr('mesid') < 0 ||
        chat[chat.length - 1].is_user ||
        chat[chat.length - 1].extra?.image ||
        count_view_mes < 1 ||
        (selected_group && is_group_generating)
    ) { return; }

    // swipe_id should be set if alternate greetings are added
    if (chat.length == 1 && chat[0].swipe_id === undefined) {
        return;
    }

    //had to add this to make the swipe counter work
    //(copied from the onclick functions for swipe buttons..
    //don't know why the array isn't set for non-swipe messsages in Generate or addOneMessage..)

    if (chat[chat.length - 1]['swipe_id'] === undefined) {              // if there is no swipe-message in the last spot of the chat array
        chat[chat.length - 1]['swipe_id'] = 0;                        // set it to id 0
        chat[chat.length - 1]['swipes'] = [];                         // empty the array
        chat[chat.length - 1]['swipes'][0] = chat[chat.length - 1]['mes'];  //assign swipe array with last message from chat
    }

    const currentMessage = $("#chat").children().filter(`[mesid="${count_view_mes - 1}"]`);
    const swipeId = chat[chat.length - 1].swipe_id;
    var swipesCounterHTML = (`${(swipeId + 1)}/${(chat[chat.length - 1].swipes.length)}`);

    if (swipeId !== undefined && swipeId != 0) {
        currentMessage.children('.swipe_left').css('display', 'flex');
    }
    //only show right when generate is off, or when next right swipe would not make a generate happen
    if (is_send_press === false || chat[chat.length - 1].swipes.length >= swipeId) {
        currentMessage.children('.swipe_right').css('display', 'flex');
        currentMessage.children('.swipe_right').css('opacity', '0.3');
    }
    //console.log((chat[chat.length - 1]));
    if ((chat[chat.length - 1].swipes.length - swipeId) === 1) {
        //console.log('highlighting R swipe');
        currentMessage.children('.swipe_right').css('opacity', '0.7');
    }
    //console.log(swipesCounterHTML);

    $(".swipes-counter").html(swipesCounterHTML);

    //console.log(swipeId);
    //console.log(chat[chat.length - 1].swipes.length);
}

function hideSwipeButtons() {
    //console.log('hideswipebuttons entered');
    $("#chat").children().filter(`[mesid="${count_view_mes - 1}"]`).children('.swipe_right').css('display', 'none');
    $("#chat").children().filter(`[mesid="${count_view_mes - 1}"]`).children('.swipe_left').css('display', 'none');
}

async function saveMetadata() {
    if (selected_group) {
        await editGroup(selected_group, true, false);
    }
    else {
        await saveChat();
    }
}

export async function saveChatConditional() {
    if (selected_group) {
        await saveGroupChat(selected_group, true);
    }
    else {
        await saveChat();
    }
}

async function importCharacterChat(formData) {
    await jQuery.ajax({
        type: "POST",
        url: "/importchat",
        data: formData,
        beforeSend: function () {
        },
        cache: false,
        contentType: false,
        processData: false,
        success: async function (data) {
            if (data.res) {
                await displayPastChats();
            }
        },
        error: function () {
            $("#create_button").removeAttr("disabled");
        },
    });
}

function updateViewMessageIds() {
    $('#chat').find(".mes").each(function (index, element) {
        $(element).attr("mesid", index);
    });

    $('#chat .mes').removeClass('last_mes');
    $('#chat .mes').last().addClass('last_mes');

    updateEditArrowClasses();
}

function updateEditArrowClasses() {
    $("#chat .mes .mes_edit_up").removeClass("disabled");
    $("#chat .mes .mes_edit_down").removeClass("disabled");

    if (this_edit_mes_id !== undefined) {
        const down = $(`#chat .mes[mesid="${this_edit_mes_id}"] .mes_edit_down`);
        const up = $(`#chat .mes[mesid="${this_edit_mes_id}"] .mes_edit_up`);
        const lastId = Number($("#chat .mes").last().attr("mesid"));
        const firstId = Number($("#chat .mes").first().attr("mesid"));

        if (lastId == Number(this_edit_mes_id)) {
            down.addClass("disabled");
        }

        if (firstId == Number(this_edit_mes_id)) {
            up.addClass("disabled");
        }
    }
}

function closeMessageEditor() {
    if (this_edit_mes_id) {
        $(`#chat .mes[mesid="${this_edit_mes_id}"] .mes_edit_cancel`).click();
    }
}

function setGenerationProgress(progress) {
    if (!progress) {
        $('#send_textarea').css({ 'background': '', 'transition': '' });
    }
    else {
        $('#send_textarea').css({
            'background': `linear-gradient(90deg, #008000d6 ${progress}%, transparent ${progress}%)`,
            'transition': '0.25s ease-in-out'
        });
    }
}

function isHordeGenerationNotAllowed() {
    if (main_api == "koboldhorde" && preset_settings == "gui") {
        toastr.error('GUI Settings preset is not supported for Horde. Please select another preset.');
        return true;
    }

    return false;
}

export function cancelTtsPlay() {
    if ('speechSynthesis' in window) {
        speechSynthesis.cancel();
    }
}

async function deleteMessageImage() {
    const value = await callPopup("<h3>Delete image from message?<br>This action can't be undone.</h3>", 'confirm');

    if (!value) {
        return;
    }

    const mesBlock = $(this).closest('.mes');
    const mesId = mesBlock.attr('mesid');
    const message = chat[mesId];
    delete message.extra.image;
    delete message.extra.inline_image;
    mesBlock.find('.mes_img_container').removeClass('img_extra');
    mesBlock.find('.mes_img').attr('src', '');
    saveChatConditional();
    /*updateVisibleDivs('#chat', false);*/
}

function enlargeMessageImage() {
    const mesBlock = $(this).closest('.mes');
    const mesId = mesBlock.attr('mesid');
    const message = chat[mesId];
    const imgSrc = message?.extra?.image;

    if (!imgSrc) {
        return;
    }

    const img = document.createElement('img');
    img.classList.add('img_enlarged');
    img.src = imgSrc;
    $('#dialogue_popup').addClass('wide_dialogue_popup');
    callPopup(img.outerHTML, 'text');
}

function updateAlternateGreetingsHintVisibility(root) {
    const numberOfGreetings = root.find('.alternate_greetings_list .alternate_greeting').length;
    $(root).find('.alternate_grettings_hint').toggle(numberOfGreetings == 0);
}

function openCharacterWorldPopup() {
    const chid = $('#set_character_world').data('chid');

    if (menu_type != 'create' && chid == undefined) {
        toastr.error('Does not have an Id for this character in world select menu.');
        return;
    }

    function onSelectCharacterWorld() {
        const value = $('.character_world_info_selector').find('option:selected').val();
        const worldIndex = value !== '' ? Number(value) : NaN;
        const name = !isNaN(worldIndex) ? world_names[worldIndex] : '';

        $('#character_world').val(name);

        console.debug('Character world selected:', name);

        if (menu_type == 'create') {
            create_save.world = name;
        } else {
            createOrEditCharacter();
        }

        setWorldInfoButtonClass(undefined, !!value);
    }

    function onExtraWorldInfoChanged() {
        const selectedWorlds = $('.character_extra_world_info_selector').val();
        let charLore = world_info.charLore ?? [];

        // TODO: Maybe make this utility function not use the window context?
        const fileName = getCharaFilename(chid);
        const tempExtraBooks = selectedWorlds.map((index) => world_names[index]).filter((e) => e !== undefined);

        const existingCharLore = charLore.find((e) => e.name === fileName);
        if (existingCharLore) {
            if (tempExtraBooks.length === 0) {
                charLore.splice(existingCharLore, 1);
            } else {
                existingCharLore.extraBooks = tempExtraBooks;
            }
        } else {
            const newCharLoreEntry = {
                name: fileName,
                extraBooks: tempExtraBooks
            }

            charLore.push(newCharLoreEntry);
        }
        Object.assign(world_info, { charLore: charLore });
        saveSettingsDebounced();
    }

    const template = $('#character_world_template .character_world').clone();
    const select = template.find('.character_world_info_selector');
    const extraSelect = template.find('.character_extra_world_info_selector');
    const name = (menu_type == 'create' ? create_save.name : characters[chid]?.data?.name) || 'Nameless';
    const worldId = (menu_type == 'create' ? create_save.world : characters[chid]?.data?.extensions?.world) || '';
    template.find('.character_name').text(name);


    // Apped to base dropdown
    world_names.forEach((item, i) => {
        const option = document.createElement('option');
        option.value = i;
        option.innerText = item;
        option.selected = item === worldId;
        select.append(option);
    });

    // Append to extras dropdown
    if (world_names.length > 0) {
        extraSelect.empty();
    }
    world_names.forEach((item, i) => {
        const option = document.createElement('option');
        option.value = i;
        option.innerText = item;

        const existingCharLore = world_info.charLore?.find((e) => e.name === getCharaFilename());
        if (existingCharLore) {
            option.selected = existingCharLore.extraBooks.includes(item);
        } else {
            option.selected = false;
        }
        extraSelect.append(option);
    });

    select.on('change', onSelectCharacterWorld);
    extraSelect.on('mousedown change', async function (e) {
        // If there's no world names, don't do anything
        if (world_names.length === 0) {
            e.preventDefault();
            return;
        }

        let selectScrollTop = null;

        if (deviceInfo && deviceInfo.device.type === 'desktop') {
            e.preventDefault();
            const option = $(e.target);
            const selectElement = $(extraSelect)[0];
            selectScrollTop = selectElement.scrollTop;
            option.prop('selected', !option.prop('selected'));
            await delay(1);
            selectElement.scrollTop = selectScrollTop;
        }

        onExtraWorldInfoChanged();
    });

    callPopup(template, 'text');
}

function openAlternateGreetings() {
    const chid = $('.open_alternate_greetings').data('chid');

    if (menu_type != 'create' && chid === undefined) {
        toastr.error('Does not have an Id for this character in editor menu.');
        return;
    } else {
        // If the character does not have alternate greetings, create an empty array
        if (chid && Array.isArray(characters[chid].data.alternate_greetings) == false) {
            characters[chid].data.alternate_greetings = [];
        }
    }

    const template = $('#alternate_greetings_template .alternate_grettings').clone();
    const getArray = () => menu_type == 'create' ? create_save.alternate_greetings : characters[chid].data.alternate_greetings;

    for (let index = 0; index < getArray().length; index++) {
        addAlternateGreeting(template, getArray()[index], index, getArray);
    }

    template.find('.add_alternate_greeting').on('click', function () {
        const array = getArray();
        const index = array.length;
        array.push(default_ch_mes);
        addAlternateGreeting(template, default_ch_mes, index, getArray);
        updateAlternateGreetingsHintVisibility(template);
    });

    updateAlternateGreetingsHintVisibility(template);
    callPopup(template, 'alternate_greeting');
}

function addAlternateGreeting(template, greeting, index, getArray) {
    const greetingBlock = $('#alternate_greeting_form_template .alternate_greeting').clone();
    greetingBlock.find('.alternate_greeting_text').on('input', async function () {
        const value = $(this).val();
        const array = getArray();
        array[index] = value;
    }).val(greeting);
    greetingBlock.find('.greeting_index').text(index + 1);
    greetingBlock.find('.delete_alternate_greeting').on('click', async function () {
        if (confirm('Are you sure you want to delete this alternate greeting?')) {
            const array = getArray();
            array.splice(index, 1);
            // We need to reopen the popup to update the index numbers
            openAlternateGreetings();
        }
    });
    template.find('.alternate_greetings_list').append(greetingBlock);
}

async function createOrEditCharacter(e) {
    $("#rm_info_avatar").html("");
    let save_name = create_save.name;
    var formData = new FormData($("#form_create").get(0));
    formData.set('fav', fav_ch_checked);
    if ($("#form_create").attr("actiontype") == "createcharacter") {
        if ($("#character_name_pole").val().length > 0) {
            //if the character name text area isn't empty (only posible when creating a new character)
            let url = "/createcharacter";

            if (crop_data != undefined) {
                url += `?crop=${encodeURIComponent(JSON.stringify(crop_data))}`;
            }

            formData.delete('alternate_greetings');
            for (const value of create_save.alternate_greetings) {
                formData.append('alternate_greetings', value);
            }

            await jQuery.ajax({
                type: "POST",
                url: url,
                data: formData,
                beforeSend: function () {
                    $("#create_button").attr("disabled", true);
                    $("#create_button").attr("value", "⏳");
                },
                cache: false,
                contentType: false,
                processData: false,
                success: async function (html) {
                    $("#character_cross").trigger('click'); //closes the advanced character editing popup
                    const fields = [
                        { id: '#character_name_pole', callback: value => create_save.name = value },
                        { id: '#description_textarea', callback: value => create_save.description = value },
                        { id: '#creator_notes_textarea', callback: value => create_save.creator_notes = value },
                        { id: '#character_version_textarea', callback: value => create_save.character_version = value },
                        { id: '#post_history_instructions_textarea', callback: value => create_save.post_history_instructions = value },
                        { id: '#system_prompt_textarea', callback: value => create_save.system_prompt = value },
                        { id: '#tags_textarea', callback: value => create_save.tags = value },
                        { id: '#creator_textarea', callback: value => create_save.creator = value },
                        { id: '#personality_textarea', callback: value => create_save.personality = value },
                        { id: '#firstmessage_textarea', callback: value => create_save.first_message = value },
                        { id: '#talkativeness_slider', callback: value => create_save.talkativeness = value, defaultValue: talkativeness_default },
                        { id: '#scenario_pole', callback: value => create_save.scenario = value },
                        { id: '#mes_example_textarea', callback: value => create_save.mes_example = value },
                        { id: '#character_json_data', callback: () => { } },
                        { id: '#alternate_greetings_template', callback: value => create_save.alternate_greetings = value, defaultValue: [] },
                        { id: '#character_world', callback: value => create_save.world = value },
                    ];

                    fields.forEach(field => {
                        const fieldValue = field.defaultValue !== undefined ? field.defaultValue : '';
                        $(field.id).val(fieldValue);
                        field.callback && field.callback(fieldValue);
                    });

                    $("#character_popup_text_h3").text("Create character");

                    create_save.avatar = "";

                    $("#create_button").removeAttr("disabled");
                    $("#add_avatar_button").replaceWith(
                        $("#add_avatar_button").val("").clone(true)
                    );

                    $("#create_button").attr("value", "✅");
                    let oldSelectedChar = null;
                    if (this_chid != undefined && this_chid != "invalid-safety-id") {
                        oldSelectedChar = characters[this_chid].avatar;
                    }

                    console.log(`new avatar id: ${html}`);
                    createTagMapFromList("#tagList", html);
                    await getCharacters();

                    $("#rm_info_block").transition({ opacity: 0, duration: 0 });
                    var $prev_img = $("#avatar_div_div").clone();
                    $("#rm_info_avatar").append($prev_img);
                    select_rm_info(`char_create`, html, oldSelectedChar);

                    $("#rm_info_block").transition({ opacity: 1.0, duration: 2000 });
                    crop_data = undefined;
                },
                error: function (jqXHR, exception) {
                    $("#create_button").removeAttr("disabled");
                },
            });
        } else {
            $("#result_info").html("Name not entered");
        }
    } else {
        let url = '/editcharacter';

        if (crop_data != undefined) {
            url += `?crop=${encodeURIComponent(JSON.stringify(crop_data))}`;
        }

        formData.delete('alternate_greetings');
        const chid = $('.open_alternate_greetings').data('chid');
        if (chid && Array.isArray(characters[chid]?.data?.alternate_greetings)) {
            for (const value of characters[chid].data.alternate_greetings) {
                formData.append('alternate_greetings', value);
            }
        }

        await jQuery.ajax({
            type: "POST",
            url: url,
            data: formData,
            beforeSend: function () {
                $("#create_button").attr("disabled", true);
                $("#create_button").attr("value", "Save");
            },
            cache: false,
            contentType: false,
            processData: false,
            success: async function (html) {
                if (chat.length === 1 && !selected_group) {
                    var this_ch_mes = default_ch_mes;
                    if ($("#firstmessage_textarea").val() != "") {
                        this_ch_mes = $("#firstmessage_textarea").val();
                    }
                    if (
                        this_ch_mes !=
                        $.trim(
                            $("#chat")
                                .children(".mes")
                                .children(".mes_block")
                                .children(".mes_text")
                                .text()
                        )
                    ) {
                        clearChat();
                        chat.length = 0;
                        chat[0] = {};
                        chat[0]["name"] = name2;
                        chat[0]["is_user"] = false;
                        chat[0]["is_name"] = true;
                        chat[0]["mes"] = this_ch_mes;
                        chat[0]["extra"] = {};
                        chat[0]["send_date"] = getMessageTimeStamp();

                        const alternateGreetings = characters[this_chid]?.data?.alternate_greetings;

                        if (Array.isArray(alternateGreetings) && alternateGreetings.length > 0) {
                            chat[0]['swipe_id'] = 0;
                            chat[0]['swipes'] = [];
                            chat[0]['swipes'][0] = chat[0]['mes'];

                            for (let i = 0; i < alternateGreetings.length; i++) {
                                const alternateGreeting = alternateGreetings[i];
                                chat[0]['swipes'].push(substituteParams(alternateGreeting));
                            }
                        }

                        add_mes_without_animation = true;
                        //console.log('form create submission calling addOneMessage');
                        addOneMessage(chat[0]);
                        await eventSource.emit(event_types.MESSAGE_RECEIVED, (chat.length - 1));
                    }
                }
                $("#create_button").removeAttr("disabled");
                await getCharacters();

                $("#add_avatar_button").replaceWith(
                    $("#add_avatar_button").val("").clone(true)
                );
                $("#create_button").attr("value", "Save");
                crop_data = undefined;
            },
            error: function (jqXHR, exception) {
                $("#create_button").removeAttr("disabled");
                $("#result_info").html("<font color=red>Error: no connection</font>");
                console.log('Error! Either a file with the same name already existed, or the image file provided was in an invalid format. Double check that the image is not a webp.');
                toastr.error('Something went wrong while saving the character, or the image file provided was in an invalid format. Double check that the image is not a webp.');
            },
        });
    }
}

window["SillyTavern"].getContext = function () {
    return {
        chat: chat,
        characters: characters,
        groups: groups,
        name1: name1,
        name2: name2,
        characterId: this_chid,
        groupId: selected_group,
        chatId: selected_group
            ? groups.find(x => x.id == selected_group)?.chat_id
            : (this_chid && characters[this_chid] && characters[this_chid].chat),
        onlineStatus: online_status,
        maxContext: Number(max_context),
        chatMetadata: chat_metadata,
        streamingProcessor,
        eventSource: eventSource,
        event_types: event_types,
        addOneMessage: addOneMessage,
        generate: Generate,
        getTokenCount: getTokenCount,
        extensionPrompts: extension_prompts,
        setExtensionPrompt: setExtensionPrompt,
        updateChatMetadata: updateChatMetadata,
        saveChat: saveChatConditional,
        saveMetadata: saveMetadata,
        sendSystemMessage: sendSystemMessage,
        activateSendButtons,
        deactivateSendButtons,
        saveReply,
        registerSlashCommand: registerSlashCommand,
    };
};

function swipe_left() {      // when we swipe left..but no generation.
    if (chat.length - 1 === Number(this_edit_mes_id)) {
        closeMessageEditor();
    }

    if (isStreamingEnabled() && streamingProcessor) {
        streamingProcessor.isStopped = true;
    }

    const swipe_duration = 120;
    const swipe_range = '700px';
    chat[chat.length - 1]['swipe_id']--;
    if (chat[chat.length - 1]['swipe_id'] >= 0) {
        /*$(this).parent().children('swipe_right').css('display', 'flex');
        if (chat[chat.length - 1]['swipe_id'] === 0) {
            $(this).css('display', 'none');
        }*/ // Just in case
        let this_mes_div = $(this).parent();
        let this_mes_block = $(this).parent().children('.mes_block').children('.mes_text');
        const this_mes_div_height = this_mes_div[0].scrollHeight;
        this_mes_div.css('height', this_mes_div_height);
        const this_mes_block_height = this_mes_block[0].scrollHeight;
        chat[chat.length - 1]['mes'] = chat[chat.length - 1]['swipes'][chat[chat.length - 1]['swipe_id']];
        if (chat[chat.length - 1].extra) {
            // if message has memory attached - remove it to allow regen
            if (chat[chat.length - 1].extra.memory) {
                delete chat[chat.length - 1].extra.memory;
            }
            // ditto for display text
            if (chat[chat.length - 1].extra.display_text) {
                delete chat[chat.length - 1].extra.display_text;
            }
        }
        $(this).parent().children('.mes_block').transition({
            x: swipe_range,
            duration: swipe_duration,
            easing: animation_easing,
            queue: false,
            complete: function () {
                const is_animation_scroll = ($('#chat').scrollTop() >= ($('#chat').prop("scrollHeight") - $('#chat').outerHeight()) - 10);
                //console.log('on left swipe click calling addOneMessage');
                addOneMessage(chat[chat.length - 1], { type: 'swipe' });
                let new_height = this_mes_div_height - (this_mes_block_height - this_mes_block[0].scrollHeight);
                if (new_height < 103) new_height = 103;
                this_mes_div.animate({ height: new_height + 'px' }, {
                    duration: 0, //used to be 100
                    queue: false,
                    progress: function () {
                        // Scroll the chat down as the message expands

                        if (is_animation_scroll) $("#chat").scrollTop($("#chat")[0].scrollHeight);
                    },
                    complete: function () {
                        this_mes_div.css('height', 'auto');
                        // Scroll the chat down to the bottom once the animation is complete
                        if (is_animation_scroll) $("#chat").scrollTop($("#chat")[0].scrollHeight);
                    }
                });
                $(this).parent().children('.mes_block').transition({
                    x: '-' + swipe_range,
                    duration: 0,
                    easing: animation_easing,
                    queue: false,
                    complete: function () {
                        $(this).parent().children('.mes_block').transition({
                            x: '0px',
                            duration: swipe_duration,
                            easing: animation_easing,
                            queue: false,
                            complete: async function () {
                                await eventSource.emit(event_types.MESSAGE_SWIPED, (chat.length - 1));
                                await saveChatConditional();
                            }
                        });
                    }
                });
            }
        });

        $(this).parent().children('.avatar').transition({
            x: swipe_range,
            duration: swipe_duration,
            easing: animation_easing,
            queue: false,
            complete: function () {
                $(this).parent().children('.avatar').transition({
                    x: '-' + swipe_range,
                    duration: 0,
                    easing: animation_easing,
                    queue: false,
                    complete: function () {
                        $(this).parent().children('.avatar').transition({
                            x: '0px',
                            duration: swipe_duration,
                            easing: animation_easing,
                            queue: false,
                            complete: function () {

                            }
                        });
                    }
                });
            }
        });
    }
    if (chat[chat.length - 1]['swipe_id'] < 0) {
        chat[chat.length - 1]['swipe_id'] = 0;
    }
}

// when we click swipe right button
const swipe_right = () => {
    if (chat.length - 1 === Number(this_edit_mes_id)) {
        closeMessageEditor();
    }

    if (isHordeGenerationNotAllowed()) {
        return;
    }

    if (chat.length == 1) {
        if (chat[0]['swipe_id'] !== undefined && chat[0]['swipe_id'] == chat[0]['swipes'].length - 1) {
            toastr.info('Add more alternative greetings to swipe through', 'That\'s all for now');
            return;
        }
    }

    const swipe_duration = 200;
    const swipe_range = 700;
    //console.log(swipe_range);
    let run_generate = false;
    let run_swipe_right = false;
    if (chat[chat.length - 1]['swipe_id'] === undefined) {              // if there is no swipe-message in the last spot of the chat array
        chat[chat.length - 1]['swipe_id'] = 0;                        // set it to id 0
        chat[chat.length - 1]['swipes'] = [];                         // empty the array
        chat[chat.length - 1]['swipes'][0] = chat[chat.length - 1]['mes'];  //assign swipe array with last message from chat
    }
    chat[chat.length - 1]['swipe_id']++;                                      //make new slot in array
    if (chat[chat.length - 1].extra) {
        // if message has memory attached - remove it to allow regen
        if (chat[chat.length - 1].extra.memory) {
            delete chat[chat.length - 1].extra.memory;
        }
        // ditto for display text
        if (chat[chat.length - 1].extra.display_text) {
            delete chat[chat.length - 1].extra.display_text;
        }
    }
    //console.log(chat[chat.length-1]['swipes']);
    if (parseInt(chat[chat.length - 1]['swipe_id']) === chat[chat.length - 1]['swipes'].length) { //if swipe id of last message is the same as the length of the 'swipes' array
        delete chat[chat.length - 1].gen_started;
        delete chat[chat.length - 1].gen_finished;
        run_generate = true;
    } else if (parseInt(chat[chat.length - 1]['swipe_id']) < chat[chat.length - 1]['swipes'].length) { //otherwise, if the id is less than the number of swipes
        chat[chat.length - 1]['mes'] = chat[chat.length - 1]['swipes'][chat[chat.length - 1]['swipe_id']]; //load the last mes box with the latest generation
        run_swipe_right = true; //then prepare to do normal right swipe to show next message
    }

    const currentMessage = $("#chat").children().filter(`[mesid="${count_view_mes - 1}"]`);
    let this_div = currentMessage.children('.swipe_right');
    let this_mes_div = this_div.parent();

    if (chat[chat.length - 1]['swipe_id'] > chat[chat.length - 1]['swipes'].length) { //if we swipe right while generating (the swipe ID is greater than what we are viewing now)
        chat[chat.length - 1]['swipe_id'] = chat[chat.length - 1]['swipes'].length; //show that message slot (will be '...' while generating)
    }
    if (run_generate) {               //hide swipe arrows while generating
        this_div.css('display', 'none');
    }
    // handles animated transitions when swipe right, specifically height transitions between messages
    if (run_generate || run_swipe_right) {
        let this_mes_block = this_mes_div.children('.mes_block').children('.mes_text');
        const this_mes_div_height = this_mes_div[0].scrollHeight;
        const this_mes_block_height = this_mes_block[0].scrollHeight;

        this_mes_div.children('.swipe_left').css('display', 'flex');
        this_mes_div.children('.mes_block').transition({        // this moves the div back and forth
            x: '-' + swipe_range,
            duration: swipe_duration,
            easing: animation_easing,
            queue: false,
            complete: function () {
                /*if (!selected_group) {
                    var typingIndicator = $("#typing_indicator_template .typing_indicator").clone();
                    typingIndicator.find(".typing_indicator_name").text(characters[this_chid].name);
                } */
                /* $("#chat").append(typingIndicator); */
                const is_animation_scroll = ($('#chat').scrollTop() >= ($('#chat').prop("scrollHeight") - $('#chat').outerHeight()) - 10);
                //console.log(parseInt(chat[chat.length-1]['swipe_id']));
                //console.log(chat[chat.length-1]['swipes'].length);
                if (run_generate && parseInt(chat[chat.length - 1]['swipe_id']) === chat[chat.length - 1]['swipes'].length) {
                    //console.log('showing ""..."');
                    /* if (!selected_group) {
                    } else { */
                    $("#chat")
                        .find('[mesid="' + (count_view_mes - 1) + '"]')
                        .find('.mes_text')
                        .html('...');  //shows "..." while generating
                    $("#chat")
                        .find('[mesid="' + (count_view_mes - 1) + '"]')
                        .find('.mes_timer')
                        .html('');     // resets the timer
                    /* } */
                } else {
                    //console.log('showing previously generated swipe candidate, or "..."');
                    //console.log('onclick right swipe calling addOneMessage');
                    addOneMessage(chat[chat.length - 1], { type: 'swipe' });
                }
                let new_height = this_mes_div_height - (this_mes_block_height - this_mes_block[0].scrollHeight);
                if (new_height < 103) new_height = 103;


                this_mes_div.animate({ height: new_height + 'px' }, {
                    duration: 0, //used to be 100
                    queue: false,
                    progress: function () {
                        // Scroll the chat down as the message expands
                        if (is_animation_scroll) $("#chat").scrollTop($("#chat")[0].scrollHeight);
                    },
                    complete: function () {
                        this_mes_div.css('height', 'auto');
                        // Scroll the chat down to the bottom once the animation is complete
                        if (is_animation_scroll) $("#chat").scrollTop($("#chat")[0].scrollHeight);
                    }
                });
                this_mes_div.children('.mes_block').transition({
                    x: swipe_range,
                    duration: 0,
                    easing: animation_easing,
                    queue: false,
                    complete: function () {
                        this_mes_div.children('.mes_block').transition({
                            x: '0px',
                            duration: swipe_duration,
                            easing: animation_easing,
                            queue: false,
                            complete: async function () {
                                await eventSource.emit(event_types.MESSAGE_SWIPED, (chat.length - 1));
                                if (run_generate && !is_send_press && parseInt(chat[chat.length - 1]['swipe_id']) === chat[chat.length - 1]['swipes'].length) {
                                    console.debug('caught here 2');
                                    is_send_press = true;
                                    $('.mes_buttons:last').hide();
                                    await Generate('swipe');
                                } else {
                                    if (parseInt(chat[chat.length - 1]['swipe_id']) !== chat[chat.length - 1]['swipes'].length) {
                                        await saveChatConditional();
                                    }
                                }
                            }
                        });
                    }
                });
            }
        });
        this_mes_div.children('.avatar').transition({ // moves avatar along with swipe
            x: '-' + swipe_range,
            duration: swipe_duration,
            easing: animation_easing,
            queue: false,
            complete: function () {
                this_mes_div.children('.avatar').transition({
                    x: swipe_range,
                    duration: 0,
                    easing: animation_easing,
                    queue: false,
                    complete: function () {
                        this_mes_div.children('.avatar').transition({
                            x: '0px',
                            duration: swipe_duration,
                            easing: animation_easing,
                            queue: false,
                            complete: function () {

                            }
                        });
                    }
                });
            }
        });
    }
}

function updateVisibleDivs(containerSelector, resizecontainer) {
    var $container = $(containerSelector);
    var $children = $container.children();
    var totalHeight = 0;
    $children.each(function () {
        totalHeight += $(this).outerHeight();
    });
    if (resizecontainer) {
        $container.css({
            height: totalHeight,
        });
    }
    var containerTop = $container.offset() ? $container.offset().top : 0;
    var firstVisibleIndex = null;
    var lastVisibleIndex = null;
    $children.each(function (index) {
        var $child = $(this);
        var childTop = $child.offset().top - containerTop;
        var childBottom = childTop + $child.outerHeight();
        if (childTop <= $container.height() && childBottom >= 0) {
            if (firstVisibleIndex === null) {
                firstVisibleIndex = index;
            }
            lastVisibleIndex = index;
        }
        $child.toggleClass('hiddenByScroll', childTop > $container.height() || childBottom < 0);
    });
}

function displayOverrideWarnings() {
    if (!this_chid || !selected_group) {
        $('.prompt_overridden').hide();
        $('.jailbreak_overridden').hide();
        return;
    }

    $('.prompt_overridden').toggle(!!(characters[this_chid]?.data?.system_prompt));
    $('.jailbreak_overridden').toggle(!!(characters[this_chid]?.data?.post_history_instructions));
}

function connectAPISlash(_, text) {
    if (!text) return;

    const apiMap = {
        'kobold': {
            button: '#api_button',
        },
        'horde': {
            selected: 'koboldhorde',
        },
        'novel': {
            button: '#api_button_novel',
        },
        'ooba': {
            button: '#api_button_textgenerationwebui',
        },
        'oai': {
            selected: 'openai',
            source: 'openai',
            button: '#api_button_openai',
        },
        'claude': {
            selected: 'openai',
            source: 'claude',
            button: '#api_button_openai',
        },
        'windowai': {
            selected: 'openai',
            source: 'windowai',
            button: '#api_button_openai',
        },
        'poe': {
            button: '#poe_connect',
        },
    };

    const apiConfig = apiMap[text];
    if (!apiConfig) {
        toastr.error(`Error: ${text} is not a valid API`);
        return;
    }

    $("#main_api option[value='" + (apiConfig.selected || text) + "']").prop("selected", true);
    $("#main_api").trigger('change');

    if (apiConfig.source) {
        $("#chat_completion_source option[value='" + apiConfig.source + "']").prop("selected", true);
        $("#chat_completion_source").trigger('change');
    }

    if (apiConfig.button) {
        $(apiConfig.button).trigger('click');
    }

    toastr.info(`API set to ${text}, trying to connect..`);
}


// Check for override warnings every 5 seconds...
setInterval(displayOverrideWarnings, 5000);
// ...or when the chat changes
eventSource.on(event_types.CHAT_CHANGED, displayOverrideWarnings);

function importCharacter(file) {
    const ext = file.name.match(/\.(\w+)$/);
    if (
        !ext ||
        (ext[1].toLowerCase() != "json" && ext[1].toLowerCase() != "png" && ext[1] != "webp")
    ) {
        return;
    }

    const format = ext[1].toLowerCase();
    $("#character_import_file_type").val(format);
    const formData = new FormData();
    formData.append('avatar', file);
    formData.append('file_type', format);

    jQuery.ajax({
        type: "POST",
        url: "/importcharacter",
        data: formData,
        async: false,
        beforeSend: function () {
        },
        cache: false,
        contentType: false,
        processData: false,
        success: async function (data) {
            if (data.file_name !== undefined) {
                $("#rm_info_block").transition({ opacity: 0, duration: 0 });
                var $prev_img = $("#avatar_div_div").clone();
                $prev_img
                    .children("img")
                    .attr("src", "characters/" + data.file_name + ".png");
                $("#rm_info_avatar").append($prev_img);

                let oldSelectedChar = null;
                if (this_chid != undefined && this_chid != "invalid-safety-id") {
                    oldSelectedChar = characters[this_chid].avatar;
                }

                await getCharacters();
                select_rm_info(`char_import`, data.file_name, oldSelectedChar);
                $("#rm_info_block").transition({ opacity: 1, duration: 1000 });
            }
        },
        error: function (jqXHR, exception) {
            $("#create_button").removeAttr("disabled");
        },
    });
}

const isPwaMode = window.navigator.standalone;
if (isPwaMode) { $("body").addClass('PWA') }

$(document).ready(function () {
    //////////INPUT BAR FOCUS-KEEPING LOGIC/////////////

    registerSlashCommand('dupe', DupeChar, [], "– duplicates the currently selected character", true, true);
    registerSlashCommand('api', connectAPISlash, [], "– connect to an API", true, true);

    setTimeout(function () {
        $("#groupControlsToggle").trigger('click');
        $("#groupCurrentMemberListToggle .inline-drawer-icon").trigger('click');
    }, 200);


    $("#rm_print_characters_block").on('scroll', debounce(() => {
        updateVisibleDivs('#rm_print_characters_block', true);
    }, 5));

    // This does not actually increase performance.
    /*$("#chat").on('scroll', debounce(() => {
        updateVisibleDivs('#chat', false);
    }, 10));*/

    let S_TAFocused = false;
    let S_TAPreviouslyFocused = false;
    $('#send_textarea').on('focusin focus click', () => {
        S_TAFocused = true;
        S_TAPreviouslyFocused = true;
    });
    $('#send_textarea').on('focusout blur', () => S_TAFocused = false);
    $('#options_button, #send_but, #option_regenerate').on('click', () => {
        if (S_TAPreviouslyFocused) {
            $('#send_textarea').focus();
            S_TAFocused = true;
        }
    });
    $(document).click(event => {
        if ($(':focus').attr('id') !== 'send_textarea') {
            if (!$(event.target.id).is("#options_button, #send_but, #send_textarea, #option_regenerate")) {
                S_TAFocused = false;
                S_TAPreviouslyFocused = false;
            }
        } else {
            S_TAFocused = true;
            S_TAPreviouslyFocused = true;
        }
    });

    /////////////////

    $('#swipes-checkbox').change(function () {
        swipes = !!$('#swipes-checkbox').prop('checked');
        if (swipes) {
            //console.log('toggle change calling showswipebtns');
            showSwipeButtons();
        } else {
            hideSwipeButtons();
        }
        saveSettingsDebounced();
    });

    ///// SWIPE BUTTON CLICKS ///////

    $(document).on('click', '.swipe_right', swipe_right);

    $(document).on('click', '.swipe_left', swipe_left);

    $("#character_search_bar").on("input", function () {
        const selector = ['#rm_print_characters_block .character_select', '#rm_print_characters_block .group_select'].join(',');
        const searchValue = $(this).val().trim().toLowerCase();

        if (!searchValue) {
            $(selector).removeClass('hiddenBySearch');
            updateVisibleDivs('#rm_print_characters_block', true);
        } else {
            $(selector).each(function () {
                const isValidSearch = $(this)
                    .find(".ch_name")
                    .text()
                    .toLowerCase()
                    .includes(searchValue);

                $(this).toggleClass('hiddenBySearch', !isValidSearch);
            });
            updateVisibleDivs('#rm_print_characters_block', true);
        }

    });

    $("#send_but").click(function () {
        if (is_send_press == false) {
            is_send_press = true;
            Generate();
        }
    });

    //menu buttons setup

    $("#rm_button_settings").click(function () {
        selected_button = "settings";
        menu_type = "settings";
        selectRightMenuWithAnimation('rm_api_block');
        setRightTabSelectedClass('rm_button_settings');
    });
    $("#rm_button_characters").click(function () {
        selected_button = "characters";
        select_rm_characters();
    });
    $("#rm_button_back").click(function () {
        selected_button = "characters";
        select_rm_characters();
    });
    $("#rm_button_create").click(function () {
        selected_button = "create";
        select_rm_create();
    });
    $("#rm_button_selected_ch").click(function () {
        if (selected_group) {
            select_group_chats(selected_group);
        } else {
            selected_button = "character_edit";
            select_selected_character(this_chid);
        }
        $("#character_search_bar").val("").trigger("input");
    });

    $(document).on("click", ".character_select", function () {
        if (selected_group && is_group_generating) {
            return;
        }

        if (selected_group || this_chid !== $(this).attr("chid")) {
            //if clicked on a different character from what was currently selected
            if (!is_send_press) {
                cancelTtsPlay();
                resetSelectedGroup();
                this_edit_mes_id = undefined;
                selected_button = "character_edit";
                this_chid = $(this).attr("chid");
                clearChat();
                chat.length = 0;
                chat_metadata = {};
                getChat();
            }
        } else {
            //if clicked on character that was already selected
            selected_button = "character_edit";
            select_selected_character(this_chid);
        }
    });


    $(document).on("input", ".edit_textarea", function () {
        scroll_holder = $("#chat").scrollTop();
        $(this).height(0).height(this.scrollHeight);
        is_use_scroll_holder = true;
    });
    $("#chat").on("scroll", function () {
        if (is_use_scroll_holder) {
            $("#chat").scrollTop(scroll_holder);
            is_use_scroll_holder = false;
        }
    });

    $(document).on("click", ".mes", function () {
        //when a 'delete message' parent div is clicked
        // and we are in delete mode and del_checkbox is visible
        if (!is_delete_mode || !$(this).children('.del_checkbox').is(':visible')) {
            return;
        }
        $(".mes").children(".del_checkbox").each(function () {
            $(this).prop("checked", false);
            $(this).parent().css("background", css_mes_bg);
        });
        $(this).css("background", "#600"); //sets the bg of the mes selected for deletion
        var i = $(this).attr("mesid"); //checks the message ID in the chat
        this_del_mes = i;
        while (i < chat.length) {
            //as long as the current message ID is less than the total chat length
            $(".mes[mesid='" + i + "']").css("background", "#600"); //sets the bg of the all msgs BELOW the selected .mes
            $(".mes[mesid='" + i + "']")
                .children(".del_checkbox")
                .prop("checked", true);
            i++;
            //console.log(i);
        }
    });

    $(document).on("click", "#user_avatar_block .avatar", setUserAvatar);
    $(document).on("click", "#user_avatar_block .avatar_upload", function () {
        $("#avatar_upload_overwrite").val("");
        $("#avatar_upload_file").trigger('click');
    });
    $(document).on("click", "#user_avatar_block .set_persona_image", function () {
        const avatarId = $(this).closest('.avatar-container').find('.avatar').attr('imgfile');

        if (!avatarId) {
            console.log('no imgfile');
            return;
        }

        $("#avatar_upload_overwrite").val(avatarId);
        $("#avatar_upload_file").trigger('click');
    });
    $("#avatar_upload_file").on("change", uploadUserAvatar);

    $(document).on("click", ".bg_example", async function () {
        //when user clicks on a BG thumbnail...
        const this_bgfile = $(this).attr("bgfile"); // this_bgfile = whatever they clicked

        const customBg = window.getComputedStyle(document.getElementById('bg_custom')).backgroundImage;

        // custom background is set. Do not override the layer below
        if (customBg !== 'none') {
            return;
        }

        // if clicked on upload button
        if (!this_bgfile) {
            return;
        }

        const backgroundUrl = `backgrounds/${this_bgfile}`;

        // fetching to browser memory to reduce flicker
        fetch(backgroundUrl).then(() => {
            $("#bg1").css(
                "background-image",
                `url("${backgroundUrl}")`
            );
            setBackground(this_bgfile);
        }).catch(() => {
            console.log('Background could not be set: ' + backgroundUrl);
        });

    });
    $(document).on("click", ".bg_example_cross", function (e) {
        e.stopPropagation();
        bg_file_for_del = $(this);
        //$(this).parent().remove();
        //delBackground(this_bgfile);
        popup_type = "del_bg";
        callPopup("<h3>Delete the background?</h3>");
    });

    $(document).on("click", ".PastChat_cross", function () {
        chat_file_for_del = $(this).attr('file_name');
        console.log('detected cross click for' + chat_file_for_del);
        popup_type = "del_chat";
        callPopup("<h3>Delete the Chat File?</h3>");
    });

    $("#advanced_div").click(function () {
        if (!is_advanced_char_open) {
            is_advanced_char_open = true;
            $("#character_popup").css("display", "flex");
            $("#character_popup").css("opacity", 0.0);
            $("#character_popup").transition({
                opacity: 1.0,
                duration: animation_duration,
                easing: animation_easing,
            });
        } else {
            is_advanced_char_open = false;
            $("#character_popup").css("display", "none");
        }
    });
    $("#character_cross").click(function () {
        is_advanced_char_open = false;
        $("#character_popup").transition({
            opacity: 0,
            duration: 200,
            easing: animation_easing,
        });
        setTimeout(function () { $("#character_popup").css("display", "none"); }, 200);
    });
    $("#character_popup_ok").click(function () {
        is_advanced_char_open = false;
        $("#character_popup").css("display", "none");
    });
    $("#dialogue_popup_ok").click(async function (e) {
        $("#shadow_popup").transition({
            opacity: 0,
            duration: 200,
            easing: animation_easing,
        });
        setTimeout(function () {
            $("#shadow_popup").css("display", "none");
            $("#dialogue_popup").removeClass('large_dialogue_popup');
            $("#dialogue_popup").removeClass('wide_dialogue_popup');
        }, 200);

        //      $("#shadow_popup").css("opacity:", 0.0);

        if (popup_type == 'avatarToCrop') {
            dialogueResolve($("#avatarToCrop").data('cropper').getCroppedCanvas().toDataURL('image/jpeg'));
        };

        if (popup_type == "del_bg") {
            delBackground(bg_file_for_del.attr("bgfile"));
            bg_file_for_del.parent().remove();
        }
        if (popup_type == "del_chat") {
            //close past chat popup
            $("#select_chat_cross").click();

            if (selected_group) {
                await deleteGroupChat(selected_group, chat_file_for_del);
            } else {
                await delChat(chat_file_for_del);
            }

            //open the history view again after 100ms
            //hide option popup menu
            setTimeout(function () {
                $("#option_select_chat").click();
                $("#options").hide();
            }, 200);
        }
        if (popup_type == "del_ch") {
            console.log(
                "Deleting character -- ChID: " +
                this_chid +
                " -- Name: " +
                characters[this_chid].name
            );
            const avatar = characters[this_chid].avatar;
            const name = characters[this_chid].name;
            var msg = jQuery("#form_create").serialize(); // ID form
            jQuery.ajax({
                method: "POST",
                url: "/deletecharacter",
                beforeSend: function () {
                },
                data: msg,
                cache: false,
                success: async function (html) {
                    //RossAscends: New handling of character deletion that avoids page refreshes and should have
                    // fixed char corruption due to cache problems.
                    //due to how it is handled with 'popup_type', i couldn't find a way to make my method completely
                    // modular, so keeping it in TAI-main.js as a new default.
                    //this allows for dynamic refresh of character list after deleting a character.
                    // closes advanced editing popup
                    $("#character_cross").click();
                    // unsets expected chid before reloading (related to getCharacters/printCharacters from using old arrays)
                    this_chid = "invalid-safety-id";
                    // resets the characters array, forcing getcharacters to reset
                    characters.length = 0;
                    name2 = systemUserName; // replaces deleted charcter name with system user since she will be displayed next.
                    chat = [...safetychat]; // sets up system user to tell user about having deleted a character
                    chat_metadata = {}; // resets chat metadata
                    setRightTabSelectedClass() // 'deselects' character's tab panel
                    $(document.getElementById("rm_button_selected_ch"))
                        .children("h2")
                        .text(""); // removes character name from nav tabs
                    clearChat(); // removes deleted char's chat
                    this_chid = undefined; // prevents getCharacters from trying to load an invalid char.
                    delete tag_map[avatar]; // removes deleted char's avatar from tag_map
                    await getCharacters(); // gets the new list of characters (that doesn't include the deleted one)
                    select_rm_info("char_delete", name); // also updates the 'deleted character' message
                    printMessages(); // prints out system user's 'deleted character' message
                    //console.log("#dialogue_popup_ok(del-char) >>>> saving");
                    saveSettingsDebounced(); // saving settings to keep changes to variables
                },
            });
        }
        if (popup_type == "alternate_greeting" && menu_type !== "create") {
            createOrEditCharacter();
        }
        if (popup_type === "del_group") {
            const groupId = $("#dialogue_popup").data("group_id");

            if (groupId) {
                deleteGroup(groupId);
            }
        }
        //Make a new chat for selected character
        if (
            popup_type == "new_chat" &&
            (selected_group || this_chid !== undefined) &&
            menu_type != "create"
        ) {
            //Fix it; New chat doesn't create while open create character menu
            clearChat();
            chat.length = 0;

            if (selected_group) {
                createNewGroupChat(selected_group);
            }
            else {
                //RossAscends: added character name to new chat filenames and replaced Date.now() with humanizedDateTime;
                chat_metadata = {};
                characters[this_chid].chat = name2 + " - " + humanizedDateTime();
                $("#selected_chat_pole").val(characters[this_chid].chat);
                saveCharacterDebounced();
                getChat();
            }
        }

        rawPromptPopper.update();
        $('#rawPromptPopup').hide();

        if (dialogueResolve) {
            if (popup_type == 'input') {
                dialogueResolve($("#dialogue_popup_input").val());
                $("#dialogue_popup_input").val('');

            }
            else {
                dialogueResolve(true);

            }

            dialogueResolve = null;
        }
    });
    $("#dialogue_popup_cancel").click(function (e) {
        $("#shadow_popup").transition({
            opacity: 0,
            duration: 200,
            easing: animation_easing,
        });
        setTimeout(function () {
            $("#shadow_popup").css("display", "none");
            $("#dialogue_popup").removeClass('large_dialogue_popup');
        }, 200);

        //$("#shadow_popup").css("opacity:", 0.0);
        popup_type = "";

        if (dialogueResolve) {
            dialogueResolve(false);
            dialogueResolve = null;
        }

    });

    $("#add_bg_button").change(function () {
        read_bg_load(this);
    });

    $("#add_avatar_button").change(function () {
        is_mes_reload_avatar = Date.now();
        read_avatar_load(this);
    });

    $("#form_create").submit(createOrEditCharacter);

    $("#delete_button").on('click', function () {
            popup_type = "del_ch";
            callPopup(`
                <h3>Delete the character?</h3>
                <b>THIS IS PERMANENT!<br><br>
                THIS WILL ALSO DELETE ALL<br>
                OF THE CHARACTER'S CHAT FILES.<br><br></b>`
            );
    });

    $("#rm_info_button").on('click', function () {
        $("#rm_info_avatar").html("");
        select_rm_characters();
    });

    //////// OPTIMIZED ALL CHAR CREATION/EDITING TEXTAREA LISTENERS ///////////////

    $("#character_name_pole").on("input", function () {
        if (menu_type == "create") {
            create_save.name = $("#character_name_pole").val();
        }
    });

    const elementsToUpdate = {
        '#description_textarea': function () { create_save.description = $("#description_textarea").val(); },
        '#creator_notes_textarea': function () { create_save.creator_notes = $("#creator_notes_textarea").val(); },
        '#character_version_textarea': function () { create_save.character_version = $("#character_version_textarea").val(); },
        '#system_prompt_textarea': function () { create_save.system_prompt = $("#system_prompt_textarea").val(); },
        '#post_history_instructions_textarea': function () { create_save.post_history_instructions = $("#post_history_instructions_textarea").val(); },
        '#creator_textarea': function () { create_save.creator = $("#creator_textarea").val(); },
        '#tags_textarea': function () { create_save.tags = $("#tags_textarea").val(); },
        '#personality_textarea': function () { create_save.personality = $("#personality_textarea").val(); },
        '#scenario_pole': function () { create_save.scenario = $("#scenario_pole").val(); },
        '#mes_example_textarea': function () { create_save.mes_example = $("#mes_example_textarea").val(); },
        '#firstmessage_textarea': function () { create_save.first_message = $("#firstmessage_textarea").val(); },
        '#talkativeness_slider': function () { create_save.talkativeness = $("#talkativeness_slider").val(); },
    };

    Object.keys(elementsToUpdate).forEach(function (id) {
        $(id).on("input", function () {
            if (menu_type == "create") {
                elementsToUpdate[id]();
            } else {
                saveCharacterDebounced();
            }
        });
    });

    $("#favorite_button").on('click', function () {
        updateFavButtonState(!fav_ch_checked);
        if (menu_type != "create") {
            saveCharacterDebounced();
        }
    });

    /* $("#renameCharButton").on('click', renameCharacter); */

    $(document).on("click", ".renameChatButton", async function () {
        const old_filenamefull = $(this).closest('.select_chat_block_wrapper').find('.select_chat_block_filename').text();
        const old_filename = old_filenamefull.replace('.jsonl', '');

        const popupText = `<h3>Enter the new name for the chat:<h3>
        <small>!!Using an existing filename will produce an error!!<br>
        This will break the link between bookmark chats.<br>
        No need to add '.jsonl' at the end.<br>
        </small>`;
        const newName = await callPopup(popupText, 'input', old_filename);

        if (!newName || newName == old_filename) {
            console.log('no new name found, aborting');
            return;
        }

        const body = {
            is_group: !!selected_group,
            avatar_url: characters[this_chid]?.avatar,
            original_file: `${old_filename}.jsonl`,
            renamed_file: `${newName}.jsonl`,
        }

        try {
            const response = await fetch('/renamechat', {
                method: 'POST',
                body: JSON.stringify(body),
                headers: getRequestHeaders(),
            });

            if (!response.ok) {
                throw new Error('Unsuccessful request.');
            }

            const data = response.json();

            if (data.error) {
                throw new Error('Server returned an error.');
            }

            if (selected_group) {
                await renameGroupChat(selected_group, old_filename, newName);
            }
            else {
                if (characters[this_chid].chat == old_filename) {
                    characters[this_chid].chat = newName;
                    saveCharacterDebounced();
                }
            }

            reloadCurrentChat();

            await delay(250);
            $("#option_select_chat").trigger('click');
            $("#options").hide();
        } catch {
            await delay(500);
            await callPopup('An error has occurred. Chat was not renamed.', 'text');
        }
    });

    $(document).on("click", ".exportChatButton, .exportRawChatButton", async function () {
        const format = $(this).data('format') || 'txt';
        await saveChatConditional();
        const filenamefull = $(this).closest('.select_chat_block_wrapper').find('.select_chat_block_filename').text();
        console.log(`exporting ${filenamefull} in ${format} format`);

        const filename = filenamefull.replace('.jsonl', '');
        const body = {
            is_group: !!selected_group,
            avatar_url: characters[this_chid]?.avatar,
            file: `${filename}.jsonl`,
            exportfilename: `${filename}.${format}`,
            format: format,
        }
        console.log(body);
        try {
            const response = await fetch('/exportchat', {
                method: 'POST',
                body: JSON.stringify(body),
                headers: getRequestHeaders(),
            });
            const data = await response.json();
            if (!response.ok) {
                // display error message
                console.log(data.message);
                await delay(250);
                toastr.error(`Error: ${data.message}`);
                return;
            } else {
                const mimeType = format == 'txt' ? 'text/plain' : 'application/json';
                // success, handle response data
                console.log(data);
                await delay(250);
                toastr.success(data.message);
                download(data.result, body.exportfilename, mimeType);
            }
        } catch (error) {
            // display error message
            console.log(`An error has occurred: ${error.message}`);
            await delay(250);
            toastr.error(`Error: ${error.message}`);
        }
    });

    ///////////////////////////////////////////////////////////////////////////////////

    $("#api_button").click(function (e) {
        e.stopPropagation();
        if ($("#api_url_text").val() != "") {
            let value = formatKoboldUrl($.trim($("#api_url_text").val()));

            if (!value) {
                toastr.error('Please enter a valid URL.');
                return;
            }

            $("#api_url_text").val(value);
            api_server = value;
            $("#api_loading").css("display", "inline-block");
            $("#api_button").css("display", "none");

            main_api = "kobold";
            saveSettingsDebounced();
            is_get_status = true;
            is_api_button_press = true;
            getStatus();
        }
    });

    $("#api_button_textgenerationwebui").click(function (e) {
        e.stopPropagation();
        if ($("#textgenerationwebui_api_url_text").val() != "") {
            let value = formatKoboldUrl($("#textgenerationwebui_api_url_text").val().trim());

            if (!value) {
                callPopup('Please enter a valid URL.', 'text');
                return;
            }

            $("#textgenerationwebui_api_url_text").val(value);
            $("#api_loading_textgenerationwebui").css("display", "inline-block");
            $("#api_button_textgenerationwebui").css("display", "none");
            api_server_textgenerationwebui = value;
            main_api = "textgenerationwebui";
            saveSettingsDebounced();
            is_get_status = true;
            is_api_button_press = true;
            getStatus();
        }
    });

    var button = $('#options_button');
    var menu = $('#options');

    function showMenu() {
        showBookmarksButtons();
        menu.stop().fadeIn(250);
        optionsPopper.update();
    }

    function hideMenu() {
        menu.stop().fadeOut(250);
        optionsPopper.update();
    }

    function isMouseOverButtonOrMenu() {
        return menu.is(':hover') || button.is(':hover');
    }

    button.on('mouseenter click', function () { showMenu(); });
    button.on('mouseleave', function () {
        //delay to prevent menu hiding when mouse leaves button into menu
        setTimeout(() => {
            if (!isMouseOverButtonOrMenu()) { hideMenu(); }
        }, 100)
    });
    menu.on('mouseleave', function () {
        //delay to prevent menu hide when mouseleaves menu into button
        setTimeout(() => {
            if (!isMouseOverButtonOrMenu()) { hideMenu(); }
        }, 100)
    });
    $(document).on('click', function () {
        if (!isMouseOverButtonOrMenu() && menu.is(':visible')) { hideMenu(); }
    });

    /* $('#set_chat_scenario').on('click', setScenarioOverride); */

    ///////////// OPTIMIZED LISTENERS FOR LEFT SIDE OPTIONS POPUP MENU //////////////////////

    $("#options [id]").on("click", function () {
        var id = $(this).attr("id");

        if (id == "option_select_chat") {
            if ((selected_group && !is_group_generating) || (this_chid !== undefined && !is_send_press)) {
                displayPastChats();
                $("#shadow_select_chat_popup").css("display", "block");
                $("#shadow_select_chat_popup").css("opacity", 0.0);
                $("#shadow_select_chat_popup").transition({
                    opacity: 1.0,
                    duration: animation_duration,
                    easing: animation_easing,
                });
            }
        }

        else if (id == "option_start_new_chat") {
            if ((selected_group || this_chid !== undefined) && !is_send_press) {
                popup_type = "new_chat";
                callPopup("<h3>Start new chat?</h3>");
            }
        }

        else if (id == "option_regenerate") {
            if (is_send_press == false) {
                //hideSwipeButtons();

                if (selected_group) {
                    regenerateGroup();
                }
                else {
                    is_send_press = true;
                    Generate("regenerate");
                }
            }
        }

        else if (id == "option_impersonate") {
            if (is_send_press == false) {
                is_send_press = true;
                Generate("impersonate");
            }
        }

        else if (id == "option_delete_mes") {
            setTimeout(openMessageDelete, animation_duration);
        }
        hideMenu();
    });

    //////////////////////////////////////////////////////////////////////////////////////////////

    //functionality for the cancel delete messages button, reverts to normal display of input form
    $("#dialogue_del_mes_cancel").click(function () {
        $("#dialogue_del_mes").css("display", "none");
        $("#send_form").css("display", css_send_form_display);
        $(".del_checkbox").each(function () {
            $(this).css("display", "none");
            $(this).parent().children(".for_checkbox").css("display", "block");
            $(this).parent().css("background", css_mes_bg);
            $(this).prop("checked", false);
        });
        this_del_mes = 0;
        console.debug('canceled del msgs, calling showswipesbtns');
        showSwipeButtons();
        is_delete_mode = false;
    });

    //confirms message delation with the "ok" button
    $("#dialogue_del_mes_ok").click(function () {
        $("#dialogue_del_mes").css("display", "none");
        $("#send_form").css("display", css_send_form_display);
        $(".del_checkbox").each(function () {
            $(this).css("display", "none");
            $(this).parent().children(".for_checkbox").css("display", "block");
            $(this).parent().css("background", css_mes_bg);
            $(this).prop("checked", false);
        });
        if (this_del_mes != 0) {
            $(".mes[mesid='" + this_del_mes + "']")
                .nextAll("div")
                .remove();
            $(".mes[mesid='" + this_del_mes + "']").remove();
            chat.length = this_del_mes;
            count_view_mes = this_del_mes;
            saveChatConditional();
            var $textchat = $("#chat");
            $textchat.scrollTop($textchat[0].scrollHeight);
            eventSource.emit(event_types.MESSAGE_DELETED, chat.length);
        }
        this_del_mes = 0;
        $('#chat .mes').last().addClass('last_mes');
        $('#chat .mes').eq(-2).removeClass('last_mes');
        console.debug('confirmed del msgs, calling showswipesbtns');
        showSwipeButtons();
        is_delete_mode = false;
    });

    $("#settings_perset").change(function () {
        if ($("#settings_perset").find(":selected").val() != "gui") {
            preset_settings = $("#settings_perset").find(":selected").text();
            const preset = koboldai_settings[koboldai_setting_names[preset_settings]];
            loadKoboldSettings(preset);

            amount_gen = preset.genamt;
            $("#amount_gen").val(amount_gen);
            $("#amount_gen_counter").text(`${amount_gen}`);

            max_context = preset.max_length;
            $("#max_context").val(max_context);
            $("#max_context_counter").text(`${max_context}`);

            $("#range_block").find('input').prop("disabled", false);
            $("#kobold-advanced-config").find('input').prop("disabled", false);
            $("#kobold-advanced-config").css('opacity', 1.0);

            $("#range_block").css("opacity", 1.0);
            $("#amount_gen_block").find('input').prop("disabled", false);

            $("#amount_gen_block").css("opacity", 1.0);
        } else {
            //$('.button').disableSelection();
            preset_settings = "gui";
            $("#range_block").find('input').prop("disabled", true);
            $("#kobold-advanced-config").find('input').prop("disabled", true);
            $("#kobold-advanced-config").css('opacity', 0.5);

            $("#range_block").css("opacity", 0.5);
            $("#amount_gen_block").find('input').prop("disabled", true);

            $("#amount_gen_block").css("opacity", 0.45);
        }
        saveSettingsDebounced();
    });

    $("#settings_perset_novel").change(function () {
        nai_settings.preset_settings_novel = $("#settings_perset_novel")
            .find(":selected")
            .text();

        const preset = novelai_settings[novelai_setting_names[nai_settings.preset_settings_novel]];
        loadNovelPreset(preset);
        amount_gen = parseInt($("#amount_gen").val());
        max_context = parseInt($("#max_context").val());

        saveSettingsDebounced();
    });

    $("#main_api").change(function () {
        is_pygmalion = false;
        is_get_status = false;
        is_get_status_novel = false;
        setOpenAIOnlineStatus(false);
        setPoeOnlineStatus(false);
        online_status = "no_connection";
        checkOnlineStatus();
        changeMainAPI();
        saveSettingsDebounced();
    });

    ////////////////// OPTIMIZED RANGE SLIDER LISTENERS////////////////

    const sliders = [
        {
            sliderId: "#amount_gen",
            counterId: "#amount_gen_counter",
            format: (val) => `${val}`,
            setValue: (val) => { amount_gen = Number(val); },
        },
        {
            sliderId: "#max_context",
            counterId: "#max_context_counter",
            format: (val) => `${val}`,
            setValue: (val) => { max_context = Number(val); },
        }
    ];

    sliders.forEach(slider => {
        $(document).on("input", slider.sliderId, function () {
            const value = $(this).val();
            const formattedValue = slider.format(value);
            slider.setValue(value);
            $(slider.counterId).text(formattedValue);
            console.log('saving');
            saveSettingsDebounced();
        });
    });

    //////////////////////////////////////////////////////////////

    $("#select_chat_cross").click(function () {
        $("#shadow_select_chat_popup").transition({
            opacity: 0,
            duration: 200,
            easing: animation_easing,
        });
        setTimeout(function () { $("#shadow_select_chat_popup").css("display", "none"); }, 200);
        //$("#shadow_select_chat_popup").css("display", "none");
        $("#load_select_chat_div").css("display", "block");
    });

    if (navigator.clipboard === undefined) {
        // No clipboard support
        $(".mes_copy").remove();
    }
    else {
        $(document).on("pointerup", ".mes_copy", function () {
            if (this_chid !== undefined || selected_group) {
                const message = $(this).closest(".mes");

                if (message.data("isSystem")) {
                    return;
                }
                try {
                    var edit_mes_id = $(this).closest(".mes").attr("mesid");
                    var text = chat[edit_mes_id]["mes"];
                    navigator.clipboard.writeText(text);
                    toastr.info('Copied!', '', { timeOut: 2000 });
                } catch (err) {
                    console.error('Failed to copy: ', err);
                }
            }
        });
    }

    $(document).on("pointerup", ".mes_prompt", function () {
        let mesIdForItemization = $(this).closest('.mes').attr('mesId');
        console.log(`looking for mesID: ${mesIdForItemization}`);
        if (itemizedPrompts.length !== undefined && itemizedPrompts.length !== 0) {
            promptItemize(itemizedPrompts, mesIdForItemization);
        }
    })

    $(document).on("pointerup", "#showRawPrompt", function () {
        //console.log(itemizedPrompts[PromptArrayItemForRawPromptDisplay].rawPrompt);
        console.log(PromptArrayItemForRawPromptDisplay);
        console.log(itemizedPrompts);
        console.log(itemizedPrompts[PromptArrayItemForRawPromptDisplay].rawPrompt);

        let rawPrompt = itemizedPrompts[PromptArrayItemForRawPromptDisplay].rawPrompt;
        let rawPromptValues = rawPrompt;

        if (Array.isArray(rawPrompt)) {
            rawPromptValues = rawPrompt.map(x => x.content).join('\n');
        }

        //let DisplayStringifiedPrompt = JSON.stringify(itemizedPrompts[PromptArrayItemForRawPromptDisplay].rawPrompt).replace(/\n+/g, '<br>');
        $("#rawPromptWrapper").text(rawPromptValues);
        rawPromptPopper.update();
        $('#rawPromptPopup').toggle();
    })


    //********************
    //***Message Editor***
    $(document).on("click", ".mes_edit", async function () {
        if (this_chid !== undefined || selected_group) {
            // Previously system messages we're allowed to be edited
            /*const message = $(this).closest(".mes");

            if (message.data("isSystem")) {
                return;
            }*/

            let chatScrollPosition = $("#chat").scrollTop();
            if (this_edit_mes_id !== undefined) {
                let mes_edited = $(`#chat [mesid="${this_edit_mes_id}"]`).find(".mes_edit_done");
                if (Number(edit_mes_id) == count_view_mes - 1) { //if the generating swipe (...)
                    if (chat[edit_mes_id]['swipe_id'] !== undefined) {
                        if (chat[edit_mes_id]['swipes'].length === chat[edit_mes_id]['swipe_id']) {
                            run_edit = false;
                        }
                    }
                    if (run_edit) {
                        hideSwipeButtons();
                    }
                }
                await messageEditDone(mes_edited);
            }
            $(this).closest(".mes_block").find(".mes_text").empty();
            $(this).closest(".mes_block").find(".mes_buttons").css("display", "none");
            $(this).closest(".mes_block").find(".mes_edit_buttons").css("display", "inline-flex");
            var edit_mes_id = $(this).closest(".mes").attr("mesid");
            this_edit_mes_id = edit_mes_id;

            var text = chat[edit_mes_id]["mes"];
            if (chat[edit_mes_id]["is_user"]) {
                this_edit_mes_chname = name1;
            } else if (chat[edit_mes_id]["force_avatar"]) {
                this_edit_mes_chname = chat[edit_mes_id]["name"];
            } else {
                this_edit_mes_chname = name2;
            }
            text = text.trim();
            $(this)
                .closest(".mes_block")
                .find(".mes_text")
                .append(
                    `<textarea id='curEditTextarea' class='edit_textarea' style='max-width:auto; '>${text}</textarea>`
                );
            let edit_textarea = $(this)
                .closest(".mes_block")
                .find(".edit_textarea");
            edit_textarea.height(0);
            edit_textarea.height(edit_textarea[0].scrollHeight);
            edit_textarea.focus();
            edit_textarea[0].setSelectionRange(     //this sets the cursor at the end of the text
                edit_textarea.val().length,
                edit_textarea.val().length
            );
            if (this_edit_mes_id == count_view_mes - 1) {
                $("#chat").scrollTop(chatScrollPosition);
            }

            updateEditArrowClasses();
        }
    });

    $(document).on('input', '#curEditTextarea', function () {
        if (power_user.auto_save_msg_edits === true) {
            messageEditAuto($(this));
        }
    })

    $(document).on("click", ".extraMesButtonsHint", function (e) {
        const elmnt = e.target;
        $(elmnt).transition({
            opacity: 0,
            duration: 150,
            easing: 'ease-in-out',
        });
        setTimeout(function () {
            $(elmnt).hide();
            $(elmnt).siblings(".extraMesButtons").css('opcacity', '0');
            $(elmnt).siblings(".extraMesButtons").css('display', 'flex');
            $(elmnt).siblings(".extraMesButtons").transition({
                opacity: 1,
                duration: 150,
                easing: 'ease-in-out',
            });
        }, 150);
    })

    $(document).on("click", ".mes_edit_cancel", function () {
        let text = chat[this_edit_mes_id]["mes"];

        $(this).closest(".mes_block").find(".mes_text").empty();
        $(this).closest(".mes_edit_buttons").css("display", "none");
        $(this).closest(".mes_block").find(".mes_buttons").css("display", "");
        $(this)
            .closest(".mes_block")
            .find(".mes_text")
            .append(messageFormatting(
                text,
                this_edit_mes_chname,
                chat[this_edit_mes_id].is_system,
                chat[this_edit_mes_id].is_user,
            ));
        appendImageToMessage(chat[this_edit_mes_id], $(this).closest(".mes"));
        addCopyToCodeBlocks($(this).closest(".mes"));
        this_edit_mes_id = undefined;
    });

    $(document).on("click", ".mes_edit_up", function () {
        if (is_send_press || this_edit_mes_id <= 0) {
            return;
        }

        hideSwipeButtons();
        const targetId = Number(this_edit_mes_id) - 1;
        const target = $(`#chat .mes[mesid="${targetId}"]`);
        const root = $(this).closest('.mes');

        if (root.length === 0 || target.length === 0) {
            return;
        }

        root.insertBefore(target);

        target.attr("mesid", this_edit_mes_id);
        root.attr("mesid", targetId);

        const temp = chat[targetId];
        chat[targetId] = chat[this_edit_mes_id];
        chat[this_edit_mes_id] = temp;

        this_edit_mes_id = targetId;
        updateViewMessageIds();
        saveChatConditional();
        showSwipeButtons();
    });

    $(document).on("click", ".mes_edit_down", function () {
        if (is_send_press || this_edit_mes_id >= chat.length - 1) {
            return;
        }

        hideSwipeButtons();
        const targetId = Number(this_edit_mes_id) + 1;
        const target = $(`#chat .mes[mesid="${targetId}"]`);
        const root = $(this).closest('.mes');

        if (root.length === 0 || target.length === 0) {
            return;
        }

        root.insertAfter(target);

        target.attr("mesid", this_edit_mes_id);
        root.attr("mesid", targetId);

        const temp = chat[targetId];
        chat[targetId] = chat[this_edit_mes_id];
        chat[this_edit_mes_id] = temp;

        this_edit_mes_id = targetId;
        updateViewMessageIds();
        saveChatConditional();
        showSwipeButtons();
    });

    $(document).on("click", ".mes_edit_copy", async function () {
        const confirmation = await callPopup('Create a copy of this message?', 'confirm');
        if (!confirmation) {
            return;
        }

        hideSwipeButtons();
        let oldScroll = $('#chat')[0].scrollTop;
        const clone = JSON.parse(JSON.stringify(chat[this_edit_mes_id])); // quick and dirty clone
        clone.send_date = Date.now();
        clone.mes = $(this).closest(".mes").find('.edit_textarea').val().trim();

        chat.splice(Number(this_edit_mes_id) + 1, 0, clone);
        addOneMessage(clone, { insertAfter: this_edit_mes_id });

        updateViewMessageIds();
        saveChatConditional();
        $('#chat')[0].scrollTop = oldScroll;
        showSwipeButtons();
    });


    $(document).on("click", ".mes_edit_delete", async function () {
        const confirmation = await callPopup("Are you sure you want to delete this message?", 'confirm');
        if (!confirmation) {
            return;
        }

        const mes = $(this).closest(".mes");

        if (!mes) {
            return;
        }

        chat.splice(this_edit_mes_id, 1);
        this_edit_mes_id = undefined;
        mes.remove();
        count_view_mes--;

        updateViewMessageIds();
        saveChatConditional();

        hideSwipeButtons();
        showSwipeButtons();
    });

    $(document).on("click", ".mes_edit_done", async function () {
        await messageEditDone($(this));
    });

    $("#your_name_button").click(function () {
        setUserName($('#your_name').val());
    });

    $("#create_dummy_persona").on('click', createDummyPersona);

    $('#sync_name_button').on('click', async function () {
        const confirmation = await callPopup(`<h3>Are you sure?</h3>All user-sent messages in this chat will be attributed to ${name1}.`, 'confirm');

        if (!confirmation) {
            return;
        }

        for (const mes of chat) {
            if (mes.is_user) {
                mes.name = name1;
                mes.force_avatar = getUserAvatar(user_avatar);
            }
        }

        await saveChatConditional();
        await reloadCurrentChat();
    });
    //Select chat

    $("#api_button_novel").on('click', async function (e) {
        e.stopPropagation();
        const api_key_novel = $("#api_key_novel").val().trim();

        if (api_key_novel.length) {
            await writeSecret(SECRET_KEYS.NOVEL, api_key_novel);
        }

        if (!secret_state[SECRET_KEYS.NOVEL]) {
            console.log('No secret key saved for NovelAI');
            return;
        }

        $("#api_loading_novel").css("display", "inline-block");
        $("#api_button_novel").css("display", "none");
        is_get_status_novel = true;
        is_api_button_press_novel = true;
        // Check near immediately rather than waiting for up to 90s
        setTimeout(getStatusNovel, 10);
    });

    $(document).on('click', '.bind_user_name', bindUserNameToPersona);
    $(document).on('click', '.delete_avatar', deleteUserAvatar);
    $(document).on('click', '.set_default_persona', setDefaultPersona);
    $('#lock_user_name').on('click', lockUserNameToChat);
    $('#persona_description').on('input', onPersonaDescriptionInput);
    $('#persona_description_position').on('input', onPersonaDescriptionPositionInput);

    //**************************CHARACTER IMPORT EXPORT*************************//
    $("#character_import_button").click(function () {
        $("#character_import_file").click();
    });
    $("#character_import_file").on("change", function (e) {
        $("#rm_info_avatar").html("");
        if (!e.target.files.length) {
            return;
        }

        for (const file of e.target.files) {
            importCharacter(file);
        }
    });
    $("#export_button").on('click', function (e) {
            $('#export_format_popup').toggle();
            exportPopper.update();
    });
    $(document).on('click', '.export_format', async function () {
        const format = $(this).data('format');

        if (!format) {
            return;
        }

        // Save before exporting
        await createOrEditCharacter();
        const body = { format, avatar_url: characters[this_chid].avatar };

        const response = await fetch('/exportcharacter', {
            method: 'POST',
            headers: getRequestHeaders(),
            body: JSON.stringify(body),
        });

        if (response.ok) {
            const filename = characters[this_chid].avatar.replace('.png', `.${format}`);
            const blob = await response.blob();
            const a = document.createElement("a");
            a.href = URL.createObjectURL(blob);
            a.setAttribute("download", filename);
            document.body.appendChild(a);
            a.click();
            document.body.removeChild(a);
        }


        $('#export_format_popup').hide();
    });
    //**************************CHAT IMPORT EXPORT*************************//
    $("#chat_import_button").click(function () {
        $("#chat_import_file").click();
    });

    $("#chat_import_file").on("change", async function (e) {
        var file = e.target.files[0];

        if (!file) {
            return;
        }

        var ext = file.name.match(/\.(\w+)$/);
        if (
            !ext ||
            (ext[1].toLowerCase() != "json" && ext[1].toLowerCase() != "jsonl")
        ) {
            return;
        }

        if (selected_group && file.name.endsWith('.json')) {
            toastr.warning("Only SillyTavern's own format is supported for group chat imports. Sorry!");
            return;
        }

        var format = ext[1].toLowerCase();
        $("#chat_import_file_type").val(format);

        var formData = new FormData($("#form_import_chat").get(0));
        formData.append('user_name', name1);
        $("#select_chat_div").html("");
        $("#load_select_chat_div").css("display", "block");

        if (selected_group) {
            await importGroupChat(formData);
        } else {
            await importCharacterChat(formData);
        }
    });

    $("#rm_button_group_chats").click(function () {
        selected_button = "group_chats";
        select_group_chats();
    });

    $("#rm_button_back_from_group").click(function () {
        selected_button = "characters";
        select_rm_characters();
    });

    $("#dupe_button").click(async function () {

            const body = { avatar_url: characters[this_chid].avatar };
            const response = await fetch('/dupecharacter', {
                method: 'POST',
                headers: getRequestHeaders(),
                body: JSON.stringify(body),
            });
            if (response.ok) {
                toastr.success("Character Duplicated");
                getCharacters();
            }
    });

    $(document).on("click", ".select_chat_block, .bookmark_link, .mes_bookmark", async function () {
        let file_name = $(this).hasClass('mes_bookmark')
            ? $(this).closest('.mes').attr('bookmark_link')
            : $(this).attr("file_name").replace(".jsonl", "");

        if (!file_name) {
            return;
        }

        if (selected_group) {
            await openGroupChat(selected_group, file_name);
        } else {
            await openCharacterChat(file_name);
        }

        $("#shadow_select_chat_popup").css("display", "none");
        $("#load_select_chat_div").css("display", "block");
    });

    $(document).on("click", ".mes_stop", function () {
        if (streamingProcessor) {
            streamingProcessor.abortController.abort();
            streamingProcessor.isStopped = true;
            streamingProcessor.onStopStreaming();
            streamingProcessor = null;
        }
        if (abortController) {
            abortController.abort();
            hideStopButton();
        }
        eventSource.emit(event_types.GENERATION_STOPPED);
    });

    $('.drawer-toggle').click(function () {
        var icon = $(this).find('.drawer-icon');
        var drawer = $(this).parent().find('.drawer-content');
        var drawerWasOpenAlready = $(this).parent().find('.drawer-content').hasClass('openDrawer');
        let targetDrawerID = $(this).parent().find('.drawer-content').attr('id');
        const pinnedDrawerClicked = drawer.hasClass('pinnedOpen');

        if (!drawerWasOpenAlready) {
            $('.openDrawer').not('.pinnedOpen').slideToggle(200, "swing");
            $('.openIcon').toggleClass('closedIcon openIcon');
            $('.openDrawer').not('.pinnedOpen').toggleClass('closedDrawer openDrawer');
            icon.toggleClass('openIcon closedIcon');
            drawer.toggleClass('openDrawer closedDrawer');

            //console.log(targetDrawerID);
            if (targetDrawerID === 'right-nav-panel') {
                $(this).closest('.drawer').find('.drawer-content').slideToggle({
                    duration: 200,
                    easing: "swing",
                    start: function () {
                        jQuery(this).css('display', 'flex');
                    },
                    complete: function () {
                        $("#rm_print_characters_block").trigger("scroll");
                    }
                })
            } else {
                $(this).closest('.drawer').find('.drawer-content').slideToggle(200, "swing");
            }


        } else if (drawerWasOpenAlready) {
            icon.toggleClass('closedIcon openIcon');

            if (pinnedDrawerClicked) {
                $(drawer).slideToggle(200, "swing");
            }
            else {
                $('.openDrawer').not('.pinnedOpen').slideToggle(200, "swing");
            }

            drawer.toggleClass('closedDrawer openDrawer');
        }
    });

    $("html").on('touchstart mousedown', function (e) {
        var clickTarget = $(e.target);

        if ($('#export_format_popup').is(':visible')
            && clickTarget.closest('#export_button').length == 0
            && clickTarget.closest('#export_format_popup').length == 0) {
            $('#export_format_popup').hide();
        }

        const forbiddenTargets = [
            '#character_cross',
            '#avatar-and-name-block',
            '#shadow_popup',
            '#world_popup',
            '.ui-widget',
            '.text_pole',
        ];
        for (const id of forbiddenTargets) {
            if (clickTarget.closest(id).length > 0) {
                return;
            }
        }

        var targetParentHasOpenDrawer = clickTarget.parents('.openDrawer').length;
        if (clickTarget.hasClass('drawer-icon') == false && !clickTarget.hasClass('openDrawer')) {
            if (jQuery.find('.openDrawer').length !== 0) {
                if (targetParentHasOpenDrawer === 0) {
                    //console.log($('.openDrawer').not('.pinnedOpen').length);
                    $('.openDrawer').not('.pinnedOpen').slideToggle(200, "swing");
                    $('.openIcon').toggleClass('closedIcon openIcon');
                    $('.openDrawer').not('.pinnedOpen').toggleClass('closedDrawer openDrawer');

                }
            }
        }
    });

    $(document).on('click', '.inline-drawer-toggle', function (e) {
        if ($(e.target).hasClass('text_pole')) {
            return;
        };
        var icon = $(this).find('.inline-drawer-icon');
        icon.toggleClass('down up');
        icon.toggleClass('fa-circle-chevron-down fa-circle-chevron-up');
        $(this).closest('.inline-drawer').find('.inline-drawer-content').slideToggle();
    });

    $(document).on('click', '.mes .avatar', function () {
        let thumbURL = $(this).children('img').attr('src');
        let charsPath = '/characters/'
        let targetAvatarImg = thumbURL.substring(thumbURL.lastIndexOf("=") + 1);

        let avatarSrc = isDataURL(thumbURL) ? thumbURL : charsPath + targetAvatarImg;
        console.log(avatarSrc);
        if ($(this).parent().parent().attr('is_user') == 'true') { //handle user avatars
            $("#zoomed_avatar").attr('src', thumbURL);
        } else if ($(this).parent().parent().attr('is_system') == 'true') { //handle system avatars
            $("#zoomed_avatar").attr('src', thumbURL);
        } else if ($(this).parent().parent().attr('is_user') == 'false') { //handle char avatars
            $("#zoomed_avatar").attr('src', avatarSrc);
        }
        $('#avatar_zoom_popup').toggle();

        //} else { return; }
    });

    $(document).on('click', '#OpenAllWIEntries', function () {
        $("#world_popup_entries_list").children().find('.down').click()
    });
    $(document).on('click', '#CloseAllWIEntries', function () {
        $("#world_popup_entries_list").children().find('.up').click()
    });
    $(document).on('click', '.open_alternate_greetings', openAlternateGreetings);
    /* $('#set_character_world').on('click', openCharacterWorldPopup); */

    $(document).keyup(function (e) {
        if (e.key === "Escape") {
            if (power_user.auto_save_msg_edits === false) {
                closeMessageEditor();
                $("#send_textarea").focus();
            }
            if (power_user.auto_save_msg_edits === true) {
                $(`#chat .mes[mesid="${this_edit_mes_id}"] .mes_edit_done`).click()
                $("#send_textarea").focus();
            }
            if (!this_edit_mes_id && $('#mes_stop').is(':visible')) {
                $('#mes_stop').trigger('click');
                if (chat.length && Array.isArray(chat[chat.length - 1].swipes) && chat[chat.length - 1].swipe_id == chat[chat.length - 1].swipes.length) {
                    $('.last_mes .swipe_left').trigger('click');
                }
            }
        }
    });

    $("#bg-filter").on("input", function () {
        const filterValue = $(this).val().toLowerCase();
        $("#bg_menu_content > div").each(function () {
            const $bgContent = $(this);
            if ($bgContent.attr("title").toLowerCase().includes(filterValue)) {
                $bgContent.show();
            } else {
                $bgContent.hide();
            }
        });
    });

    $("#char-management-dropdown").on('change', async (e) => {
        let target = $(e.target.selectedOptions).attr('id');
        switch (target) {
            case 'set_character_world':
                openCharacterWorldPopup();
                break;
            case 'set_chat_scenario':
                setScenarioOverride();
                break;
            case 'renameCharButton':
                renameCharacter();
                break;
            /*case 'dupe_button':
                DupeChar();
                break;
            case 'export_button':
                $('#export_format_popup').toggle();
                exportPopper.update();
                break;
            */
            case 'import_character_info':
                await importEmbeddedWorldInfo();
                saveCharacterDebounced();
                break;
            /*case 'delete_button':
                popup_type = "del_ch";
                callPopup(`
                        <h3>Delete the character?</h3>
                        <b>THIS IS PERMANENT!<br><br>
                        THIS WILL ALSO DELETE ALL<br>
                        OF THE CHARACTER'S CHAT FILES.<br><br></b>`
                );
                break;*/
        }
        $("#char-management-dropdown").prop('selectedIndex', 0);
    });


    $(document).on('click', '.mes_img_enlarge', enlargeMessageImage);
    $(document).on('click', '.mes_img_delete', deleteMessageImage);

    $(window).on('beforeunload', () => {
        cancelTtsPlay();
        if (streamingProcessor) {
            console.log('Page reloaded. Aborting streaming...');
            streamingProcessor.abortController.abort();
        }
    });

    $(document).on('input', '.range-block-counter div[contenteditable="true"]', function () {
        const caretPosition = saveCaretPosition($(this).get(0));
        const myText = $(this).text().trim();
        $(this).text(myText); // trim line breaks and spaces
        const masterSelector = $(this).data('for');
        const masterElement = document.getElementById(masterSelector);

        if (masterElement == null) {
            console.error('Master input element not found for the editable label', masterSelector);
            return;
        }

        const myValue = Number(myText);

        if (Number.isNaN(myValue)) {
            console.warn('Label input is not a valid number. Resetting the value', myText);
            $(masterElement).trigger('input');
            restoreCaretPosition($(this).get(0), caretPosition);
            return;
        }

        const masterMin = Number($(masterElement).attr('min'));
        const masterMax = Number($(masterElement).attr('max'));

        if (myValue < masterMin) {
            console.warn('Label input is less than minimum.', myText, '<', masterMin);
            restoreCaretPosition($(this).get(0), caretPosition);
            return;
        }

        if (myValue > masterMax) {
            console.warn('Label input is more than maximum.', myText, '>', masterMax);
            restoreCaretPosition($(this).get(0), caretPosition);
            return;
        }

        console.debug('Label value OK, setting to the master input control', myText);
        $(masterElement).val(myValue).trigger('input');
        restoreCaretPosition($(this).get(0), caretPosition);
    });

    const $dropzone = $(document.body);

    $dropzone.on('dragover', (event) => {
        event.preventDefault();
        event.stopPropagation();
        $dropzone.addClass('dragover');
    });

    $dropzone.on('dragleave', (event) => {
        event.preventDefault();
        event.stopPropagation();
        $dropzone.removeClass('dragover');
    });

    $dropzone.on('drop', (event) => {
        event.preventDefault();
        event.stopPropagation();
        $dropzone.removeClass('dragover');

        const files = event.originalEvent.dataTransfer.files;
        processDroppedFiles(files);
    });

    function processDroppedFiles(files) {
        const allowedMimeTypes = [
            'application/json',
            'image/png',
            'image/webp',
        ];

        for (const file of files) {
            if (allowedMimeTypes.includes(file.type)) {
                importCharacter(file);
            } else {
                toastr.warning('Unsupported file type: ' + file.name);
            }
        }
    }
})<|MERGE_RESOLUTION|>--- conflicted
+++ resolved
@@ -1560,9 +1560,6 @@
     return getMessage;
 }
 
-<<<<<<< HEAD
-function getAllExtensionPrompts(_name1, _name2) {
-=======
 function getPersonaDescription(storyString) {
     if (!power_user.persona_description) {
         return storyString;
@@ -1585,8 +1582,7 @@
     }
 }
 
-function getAllExtensionPrompts() {
->>>>>>> 2aa0c5d7
+function getAllExtensionPrompts(_name1, _name2) {
     const value = Object
         .values(extension_prompts)
         .filter(x => x.value)
@@ -2092,13 +2088,9 @@
         // Set non-WI AN
         setFloatingPrompt();
         // Add WI to prompt (and also inject WI to AN value via hijack)
-<<<<<<< HEAD
         let { worldInfoString, worldInfoBefore, worldInfoAfter } = await getWorldInfoPrompt(chat2, this_max_context, _name1, _name2);
-=======
-        let { worldInfoString, worldInfoBefore, worldInfoAfter } = await getWorldInfoPrompt(chat2, this_max_context);
         // Add persona description to prompt
         storyString = getPersonaDescription(storyString);
->>>>>>> 2aa0c5d7
         // Call combined AN into Generate
         let allAnchors = getAllExtensionPrompts(_name1, _name2);
         const afterScenarioAnchor = getExtensionPrompt(_name1, _name2, extension_prompt_types.AFTER_SCENARIO);
