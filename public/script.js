import { humanizedDateTime } from "./scripts/RossAscends-mods.js";
import { encode, decode } from "../scripts/gpt-2-3-tokenizer/mod.js";

import {
    kai_settings,
    loadKoboldSettings,
} from "./scripts/kai-settings.js";

import {
    textgenerationwebui_settings,
    loadTextGenSettings,
} from "./scripts/textgen-settings.js";

import {
    world_info_budget,
    world_info_data,
    world_info_depth,
    world_info,
    checkWorldInfo,
    selectImportedWorldInfo,
    setWorldInfoSettings,
    deleteWorldInfo,
} from "./scripts/world-info.js";

import {
    groups,
    selected_group,
    saveGroupChat,
    getGroups,
    generateGroupWrapper,
    deleteGroup,
    is_group_generating,
    printGroups,
    resetSelectedGroup,
    select_group_chats,
    regenerateGroup,
} from "./scripts/group-chats.js";

import {
    force_pygmalion_formatting,
    collapse_newlines,
    pin_examples,
    collapseNewlines,
    disable_description_formatting,
    disable_personality_formatting,
    disable_scenario_formatting,
} from "./scripts/power-user.js";

import {
    getNovelTier,
    loadNovelPreset,
    loadNovelSettings,
    nai_settings,
} from "./scripts/nai-settings.js";

import { debounce, delay } from "./scripts/utils.js";

//exporting functions and vars for mods
export {
    Generate,
    getSettings,
    saveSettings,
    saveSettingsDebounced,
    printMessages,
    clearChat,
    getChat,
    getCharacters,
    callPopup,
    substituteParams,
    sendSystemMessage,
    addOneMessage,
    deleteLastMessage,
    resetChatState,
    select_rm_info,
    setCharacterId,
    setCharacterName,
    setEditedMessageId,
    setSendButtonState,
    selectRightMenuWithAnimation,
    setRightTabSelectedClass,
    chat,
    this_chid,
    settings,
    characters,
    online_status,
    main_api,
    api_server,
    nai_settings,
    token,
    is_send_press,
    api_server_textgenerationwebui,
    default_avatar,
    system_message_types,
    talkativeness_default,
    default_ch_mes,
}

// API OBJECT FOR EXTERNAL WIRING
window["TavernAI"] = {};

const VERSION = "1.1.0";
let converter = new showdown.Converter({ emoji: "true" });
/* let bg_menu_toggle = false; */
const systemUserName = "TavernAI";
let default_user_name = "You";
let name1 = default_user_name;
let name2 = "TavernAI";
let chat = [];
let safetychat = [
    {
        name: systemUserName,
        is_user: false,
        is_name: true,
        create_date: 0,
        mes: "\n*You deleted a character/chat and arrived back here for safety reasons! Pick another character!*\n\n",
    },
];
let chat_create_date = 0;

let prev_selected_char = null;
const default_ch_mes = "Hello";
let count_view_mes = 0;
let mesStr = "";
let generatedPromtCache = "";
let characters = [];
let this_chid;
let active_character;
let backgrounds = [];
const default_avatar = "img/fluffy.png";
const system_avatar = "img/five.png";
let is_colab = false;
let is_checked_colab = false;
let is_mes_reload_avatar = false;

const durationSaveEdit = 200;
const saveSettingsDebounced = debounce(() => saveSettings(), durationSaveEdit);
const saveCharacterDebounced = debounce(() => $("#create_button").click(), durationSaveEdit);

const system_message_types = {
    HELP: "help",
    WELCOME: "welcome",
    GROUP: "group",
    EMPTY: "empty",
    GENERIC: "generic",
};

const system_messages = {
    help: {
        name: systemUserName,
        force_avatar: system_avatar,
        is_user: false,
        is_system: true,
        is_name: true,
        mes: [
            'Hi there! The following chat formatting commands are supported:',
            '<ol>',
            '<li><tt>*text*</tt> – format the actions that your character does</li>',
            '<li><tt>{*text*}</tt> – set the behavioral bias for your character</li>',
            '</ol>',
            'Need more help? Visit our wiki – <a href=\"https://github.com/TavernAI/TavernAI/wiki\">TavernAI Wiki</a>!'
        ].join('')
    },
    welcome:
    {
        name: systemUserName,
        force_avatar: system_avatar,
        is_user: false,
        is_name: true,
        mes: [
            'Welcome to TavernAI! In order to begin chatting:',
            '<ul>',
            '<li>Connect to one of the supported generation APIs</li>',
            '<li>Create or pick a character from the list</li>',
            '</ul>',
            'Still have questions left?\n',
            'Check out built-in help by typing <tt>/?</tt> in any chat or visit our ',
            '<a target="_blank" href="https://github.com/TavernAI/TavernAI/wiki">TavernAI Wiki</a>!'
        ].join('')
    },
    group: {
        name: systemUserName,
        force_avatar: system_avatar,
        is_user: false,
        is_system: true,
        is_name: true,
        is_group: true,
        mes: "Group chat created. Say 'Hi' to lovely people!",
    },
    empty: {
        name: systemUserName,
        force_avatar: system_avatar,
        is_user: false,
        is_system: true,
        is_name: true,
        mes: "No one hears you. **Hint:** add more members to the group!",
    },
    generic: {
        name: systemUserName,
        force_avatar: system_avatar,
        is_user: false,
        is_system: true,
        is_name: true,
        mes: "Generic system message. User `text` parameter to override the contents",
    },
};

const talkativeness_default = 0.5;

var is_advanced_char_open = false;

var menu_type = ""; //what is selected in the menu
var selected_button = ""; //which button pressed
//create pole save
var create_save_name = "";
var create_save_description = "";
var create_save_personality = "";
var create_save_first_message = "";
var create_save_avatar = "";
var create_save_scenario = "";
var create_save_mes_example = "";
var create_save_talkativeness = talkativeness_default;

//animation right menu
var animation_rm_duration = 500;
var animation_rm_easing = "";

var popup_type = "";
var bg_file_for_del = "";
var online_status = "no_connection";

var api_server = "";
var api_server_textgenerationwebui = "";
//var interval_timer = setInterval(getStatus, 2000);
var interval_timer_novel = setInterval(getStatusNovel, 3000);
var is_get_status = false;
var is_get_status_novel = false;
var is_api_button_press = false;
var is_api_button_press_novel = false;

var is_send_press = false; //Send generation
var add_mes_without_animation = false;

var this_del_mes = 0;

//message editing and chat scroll posistion persistence
var this_edit_mes_text = "";
var this_edit_mes_chname = "";
var this_edit_mes_id;
var scroll_holder = 0;
var is_use_scroll_holder = false;

//settings
var settings;
var koboldai_settings;
var koboldai_setting_names;
var preset_settings = "gui";
var user_avatar = "you.png";
var amount_gen = 80; //default max length of AI generated responses
var max_context = 2048;

var is_pygmalion = false;
var tokens_already_generated = 0;
var message_already_generated = "";
var if_typing_text = false;
const tokens_cycle_count = 30;
var cycle_count_generation = 0;

var swipes = false;

let anchor_order = 0;
let style_anchor = true;
let character_anchor = true;
let extension_prompts = {};

<<<<<<< HEAD
var main_api = "kobold";
=======
var main_api;// = "kobold";
//novel settings
var temp_novel = 0.5;
var rep_pen_novel = 1;
var rep_pen_size_novel = 100;
>>>>>>> ecced62b

//novel settings
let novel_tier;
let novelai_settings;
let novelai_setting_names;

//css
var bg1_toggle = true; // inits the BG as BG1
var css_mes_bg = $('<div class="mes"></div>').css("background");
var css_send_form_display = $("<div id=send_form></div>").css("display");

var colab_ini_step = 1;

let token;

//////////// Is this needed?
setInterval(function () {
    switch (colab_ini_step) {
        case 0:
            $("#colab_popup_text").html("<h3>Initialization</h3>");
            colab_ini_step = 1;
            break;
        case 1:
            $("#colab_popup_text").html("<h3>Initialization.</h3>");
            colab_ini_step = 2;
            break;
        case 2:
            $("#colab_popup_text").html("<h3>Initialization..</h3>");
            colab_ini_step = 3;
            break;
        case 3:
            $("#colab_popup_text").html("<h3>Initialization...</h3>");
            colab_ini_step = 0;
            break;
    }
}, 500);
/////////////

$.ajaxPrefilter((options, originalOptions, xhr) => {
    xhr.setRequestHeader("X-CSRF-Token", token);
});

///// initialization protocol ////////
$.get("/csrf-token").then((data) => {
    token = data.token;
    getCharacters();
    getSettings("def");
    getLastVersion();
    sendSystemMessage(system_message_types.WELCOME);
    getBackgrounds();
    getUserAvatars();
});

///////////// UNUSED FUNCTIONS MOVED TO TOP ///////////////

function newMesPattern(name) {
    //Patern which denotes a new message
    name = name + ":";
    return name;
}

//////////////////////////////////////////

function checkOnlineStatus() {
    ///////// REMOVED LINES THAT DUPLICATE RA_CHeckOnlineStatus FEATURES 

    if (online_status == "no_connection") {
        $("#online_status_indicator2").css("background-color", "red");  //Kobold
        $("#online_status_text2").html("No connection...");
        $("#online_status_indicator3").css("background-color", "red");  //Novel
        $("#online_status_text3").html("No connection...");
        is_get_status = false;
        is_get_status_novel = false;
    } else {
        $("#online_status_indicator2").css("background-color", "green"); //kobold
        $("#online_status_text2").html(online_status);
        $("#online_status_indicator3").css("background-color", "green"); //novel
        $("#online_status_text3").html(online_status);
        $("#online_status_indicator4").css("background-color", "green"); //extensions api
        $("#online_status_text4").html(online_status);
    }
}

///// DO WE STILL NEED THIS?
async function getLastVersion() {
    jQuery.ajax({
        type: "POST", //
        url: "/getlastversion", //
        data: JSON.stringify({
            "": "",
        }),
        beforeSend: function () { },
        cache: false,
        dataType: "json",
        contentType: "application/json",
        //processData: false,
        success: function (data) {
            var getVersion = data.version;
            if (getVersion !== "error" && getVersion != undefined) {
                if (compareVersions(getVersion, VERSION) === 1) {
                    $("#verson").append(" <span>(v." + getVersion + ")</span>");
                }
            }
        },
        error: function (jqXHR, exception) {
            console.log(exception);
            console.log(jqXHR);
        },
    });
}

async function getStatus() {
    if (is_get_status) {
        jQuery.ajax({
            type: "POST", //
            url: "/getstatus", //
            data: JSON.stringify({
                api_server:
                    main_api == "kobold" ? api_server : api_server_textgenerationwebui,
                main_api: main_api,
            }),
            beforeSend: function () { },
            cache: false,
            dataType: "json",
            crossDomain: true,
            contentType: "application/json",
            //processData: false,
            success: function (data) {
                online_status = data.result;
                if (online_status == undefined) {
                    online_status = "no_connection";
                }
                if (online_status.toLowerCase().indexOf("pygmalion") != -1 || (online_status !== "no_connection" && force_pygmalion_formatting)) {
                    is_pygmalion = true;
                    online_status += " (Pyg. formatting on)";
                } else {
                    is_pygmalion = false;
                }

                //console.log(online_status);
                resultCheckStatus();
                if (online_status !== "no_connection") {
                    var checkStatusNow = setTimeout(getStatus, 3000); //getStatus();
                }
            },
            error: function (jqXHR, exception) {
                console.log(exception);
                console.log(jqXHR);
                online_status = "no_connection";

                resultCheckStatus();
            },
        });
    } else {
        if (is_get_status_novel != true) {
            online_status = "no_connection";
        }
    }
}

function resultCheckStatus() {
    is_api_button_press = false;
    checkOnlineStatus();
    $("#api_loading").css("display", "none");
    $("#api_button").css("display", "inline-block");
    $("#api_loading_textgenerationwebui").css("display", "none");
    $("#api_button_textgenerationwebui").css("display", "inline-block");
}

async function getSoftPromptsList() {
    if (!api_server) {
        return;
    }

    const response = await fetch("/getsoftprompts", {
        method: "POST",
        headers: {
            "Content-Type": "application/json",
            "X-CSRF-Token": token,
        },
        body: JSON.stringify({ api_server: api_server }),
    });

    if (response.ok) {
        const data = await response.json();
        updateSoftPromptsList(data.soft_prompts);
    }
}

function clearSoftPromptsList() {
    $('#softprompt option[value!=""]').each(function () {
        $(this).remove();
    });
}

function updateSoftPromptsList(soft_prompts) {
    // Delete SPs removed from Kobold
    $("#softprompt option").each(function () {
        const value = $(this).attr("value");

        if (value == "") {
            return;
        }

        const prompt = soft_prompts.find((x) => x.name === value);
        if (!prompt) {
            $(this).remove();
        }
    });

    // Add SPs added to Kobold
    soft_prompts.forEach((prompt) => {
        if ($(`#softprompt option[value="${prompt.name}"]`).length === 0) {
            $("#softprompt").append(
                `<option value="${prompt.name}">${prompt.name}</option>`
            );

            if (prompt.selected) {
                $("#softprompt").val(prompt.name);
            }
        }
    });

    // No SP selected or no SPs
    if (soft_prompts.length === 0 || !soft_prompts.some((x) => x.selected)) {
        $("#softprompt").val("");
    }
}

function printCharacters() {
    //console.log('printCharacters() entered');

    $("#rm_print_characters_block").empty();
    //console.log('printCharacters() -- sees '+characters.length+' characters.');
    characters.forEach(function (item, i, arr) {
        var this_avatar = default_avatar;
        if (item.avatar != "none") {
            this_avatar = "characters/" + item.avatar + "?" + Date.now();
        } //RossAscends: changed 'prepend' to 'append' to make alphabetical sorting display correctly.
        $("#rm_print_characters_block").append(

            `<div class=character_select chid=${i} id="CharID${i}">
                <div class=avatar><img src="${this_avatar}"></div>
                <div class=ch_name>${item.name}</div>
            </div>`
        );
        //console.log('printcharacters() -- printing -- ChID '+i+' ('+item.name+')');
    });
    printGroups();
}

async function getCharacters() {
    await getGroups();
    var response = await fetch("/getcharacters", {
        method: "POST",
        headers: {
            "Content-Type": "application/json",
            "X-CSRF-Token": token,
        },
        body: JSON.stringify({
            "": "",
        }),
    });
    if (response.ok === true) {
        var getData = ""; //RossAscends: reset to force array to update to account for deleted character.
        getData = await response.json();
        const load_ch_count = Object.getOwnPropertyNames(getData);
        for (var i = 0; i < load_ch_count.length; i++) {
            characters[i] = [];
            characters[i] = getData[i];
            characters[i]['name'] = DOMPurify.sanitize(characters[i]['name']);
        }
        if (this_chid != undefined && this_chid != "invalid-safety-id") {
            $("#avatar_url_pole").val(characters[this_chid].avatar);
        }
        printCharacters();
    }
}

async function getBackgrounds() {
    const response = await fetch("/getbackgrounds", {
        method: "POST",
        headers: {
            "Content-Type": "application/json",
            "X-CSRF-Token": token,
        },
        body: JSON.stringify({
            "": "",
        }),
    });
    if (response.ok === true) {
        const getData = await response.json();
        //background = getData;
        //console.log(getData.length);
        for (var i = 0; i < getData.length; i++) {
            //console.log(1);
            $("#bg_menu_content").append(
                `<div class="bg_example" bgfile="${getData[i]}" class="bg_example_img" style="background-image: url(backgrounds/${getData[i]});">
                <div bgfile="${getData[i]}" class=bg_example_cross style="background-image: url(img/cross.png);">
            </div>`
            );
        }
        //var aa = JSON.parse(getData[0]);
        //const load_ch_coint = Object.getOwnPropertyNames(getData);
    }
}
async function isColab() {
    is_checked_colab = true;
    const response = await fetch("/iscolab", {
        method: "POST",
        headers: {
            "Content-Type": "application/json",
            "X-CSRF-Token": token,
        },
        body: JSON.stringify({
            "": "",
        }),
    });
    if (response.ok === true) {
        const getData = await response.json();
        if (getData.colaburl != false) {
            $("#colab_shadow_popup").css("display", "none");
            is_colab = true;
            let url = String(getData.colaburl).split("flare.com")[0] + "flare.com";
            url = String(url).split("loca.lt")[0] + "loca.lt";
            $("#api_url_text").val(url);
            setTimeout(function () {
                $("#api_button").click();
            }, 2000);
        }
    }
}

async function setBackground(bg) {

    jQuery.ajax({
        type: "POST", //
        url: "/setbackground", //
        data: JSON.stringify({
            bg: bg,
        }),
        beforeSend: function () {
            //$('#create_button').attr('value','Creating...'); //
        },
        cache: false,
        dataType: "json",
        contentType: "application/json",
        //processData: false,
        success: function (html) { },
        error: function (jqXHR, exception) {
            console.log(exception);
            console.log(jqXHR);
        },
    });
}

async function delBackground(bg) {
    const response = await fetch("/delbackground", {
        method: "POST",
        headers: {
            "Content-Type": "application/json",
            "X-CSRF-Token": token,
        },
        body: JSON.stringify({
            bg: bg,
        }),
    });
    if (response.ok === true) {

    }
}

function printMessages() {
    chat.forEach(function (item, i, arr) {
        addOneMessage(item);
    });
}

function clearChat() {
    count_view_mes = 0;
    extension_prompts = {};
    $("#chat").html("");
}

function deleteLastMessage() {
    count_view_mes--;
    chat.length = chat.length - 1;
    $('#chat').children('.mes').last().remove();
}

function messageFormating(mes, ch_name, isSystem, forceAvatar) {
    if (this_chid != undefined && !isSystem)
        mes = mes.replaceAll("<", "&lt;").replaceAll(">", "&gt;"); //for welcome message
    if (this_chid === undefined) {
        mes = mes
            .replace(/\*\*(.+?)\*\*/g, "<b>$1</b>")
            .replace(/\*(.+?)\*/g, "<i>$1</i>")
            .replace(/\n/g, "<br/>");
    } else if (!isSystem) {
        mes = converter.makeHtml(mes);
        mes = mes.replace(/{([^}]+)}/g, "");
        mes = mes.replace(/\n/g, "<br/>");
        mes = mes.trim();
    }

    if (forceAvatar) {
        mes = mes.replaceAll(ch_name + ":", "");
    }

    if (ch_name !== name1) {
        mes = mes.replaceAll(name2 + ":", "");
    }
    return mes;
}

function getMessageFromTemplate(mesId, characterName, isUser, avatarImg, bias) {
    const mes = $('#message_template .mes').clone();
    mes.attr({ 'mesid': mesId, 'ch_name': characterName, 'is_user': isUser });
    mes.find('.avatar img').attr('src', avatarImg);
    mes.find('.ch_name .name_text').text(characterName);
    mes.find('.mes_bias').html(bias);
    return mes;
}

function appendImageToMessage(mes, messageElement) {
    if (mes.extra?.image) {
        const image = document.createElement("img");
        image.src = mes.extra?.image;
        image.classList.add("img_extra");
        messageElement.find(".mes_text").prepend(image);
    }
}

function addOneMessage(mes, type = "normal") {

    var messageText = mes["mes"];
    var characterName = name1;
    var avatarImg = "User Avatars/" + user_avatar;
    const isSystem = mes.is_system;
    generatedPromtCache = "";
    if (!mes["is_user"]) {
        if (mes.force_avatar) {
            avatarImg = mes.force_avatar;
        } else if (this_chid == undefined || this_chid == "invalid-safety-id") {
            avatarImg = system_avatar;
        } else {
            if (characters[this_chid].avatar != "none") {
                avatarImg = "characters/" + characters[this_chid].avatar;
                if (is_mes_reload_avatar !== false) {
                    avatarImg += "?" + is_mes_reload_avatar;
                }
            } else {
                avatarImg = default_avatar;
            }
        }

        characterName = mes.is_system || mes.force_avatar ? mes.name : name2;
    }

    if (count_view_mes == 0) {
        messageText = substituteParams(messageText);
    }
    messageText = messageFormating(
        messageText,
        characterName,
        isSystem,
        mes.force_avatar
    );
    const bias = messageFormating(mes.extra?.bias ?? "");

    var HTMLForEachMes = getMessageFromTemplate(count_view_mes, characterName, mes.is_user, avatarImg, bias);

    if (type !== 'swipe') {
        $("#chat").append(HTMLForEachMes);
    }

    const newMessage = $(`#chat [mesid="${count_view_mes}"]`);
    newMessage.data("isSystem", isSystem);

    appendImageToMessage(mes, newMessage);

    if (isSystem) {
        newMessage.find(".mes_edit").hide();
    }

    newMessage.find('.avatar img').on('error', function () {
        $(this).attr("src", "/img/user-slash-solid.svg");
    });

    if (type === 'swipe') {
        $("#chat").children().filter('[mesid="' + (count_view_mes - 1) + '"]').children('.mes_block').children('.mes_text').html('');
        $("#chat").children().filter('[mesid="' + (count_view_mes - 1) + '"]').children('.mes_block').children('.mes_text').append(messageText);

        //console.log(mes);
    } else {
        $("#chat").children().filter('[mesid="' + count_view_mes + '"]').children('.mes_block').children('.mes_text').append(messageText);
        hideSwipeButtons();
        count_view_mes++;

    }
    $('#chat .mes').last().addClass('last_mes');
    $('#chat .mes').eq(-2).removeClass('last_mes');

    hideSwipeButtons();
    showSwipeButtons();

    // TODO: figure out smooth scrolling that wouldn't hit performance much.
    var $textchat = $("#chat");
    $textchat.scrollTop(($textchat[0].scrollHeight));
    //$('#chat .mes').last().get(0).scrollIntoView({ behavior: "smooth" });
}

function substituteParams(content) {
    content = content.replace(/{{user}}/gi, name1);
    content = content.replace(/{{char}}/gi, name2);
    content = content.replace(/<USER>/gi, name1);
    content = content.replace(/<BOT>/gi, name2);
    return content;
}

function getSlashCommand(message, type) {
    if (type == "regenerate" || type == "swipe") {
        return null;
    }

    const commandMap = {
        "/?": system_message_types.HELP,
        "/help": system_message_types.HELP
    };

    const activationText = message.trim().toLowerCase();

    if (Object.keys(commandMap).includes(activationText)) {
        return commandMap[activationText];
    }

    return null;
}

function sendSystemMessage(type, text) {
    const systemMessage = system_messages[type];

    if (!systemMessage) {
        return;
    }

    const newMessage = { ...systemMessage, send_date: humanizedDateTime() };

    if (text) {
        newMessage.mes = text;
    }

    chat.push(newMessage);
    addOneMessage(newMessage);
    is_send_press = false;
}

function extractMessageBias(message) {
    if (!message) {
        return null;
    }

    const found = [];
    const rxp = /{([^}]+)}/g;
    let curMatch;

    while ((curMatch = rxp.exec(message))) {
        found.push(curMatch[1].trim());
    }

    if (!found.length) {
        return "";
    }

    return ` ${found.join(" ")} `;
}

function cleanGroupMessage(getMessage) {
    const group = groups.find((x) => x.id == selected_group);

    if (group && Array.isArray(group.members) && group.members) {
        for (let member of group.members) {
            // Skip current speaker.
            if (member === name2) {
                continue;
            }

            const indexOfMember = getMessage.indexOf(member + ":");
            if (indexOfMember != -1) {
                getMessage = getMessage.substr(0, indexOfMember);
            }
        }
    }
    return getMessage;
}

function getExtensionPrompt() {
    let extension_prompt = Object.keys(extension_prompts)
        .sort()
        .map((x) => extension_prompts[x])
        .filter(x => x)
        .join("\n");
    if (extension_prompt.length && !extension_prompt.endsWith("\n")) {
        extension_prompt += "\n";
    }
    return extension_prompt;
}

function getWorldInfoPrompt(chat2) {
    let worldInfoString = "", worldInfoBefore = "", worldInfoAfter = "";

    if (world_info && world_info_data) {
        const activatedWorldInfo = checkWorldInfo(chat2);
        worldInfoBefore = activatedWorldInfo.worldInfoBefore;
        worldInfoAfter = activatedWorldInfo.worldInfoAfter;
        worldInfoString = worldInfoBefore + worldInfoAfter;
    }
    return { worldInfoString, worldInfoBefore, worldInfoAfter };
}

function baseChatReplace(value, name1, name2) {
    if (value !== undefined && value.length > 0) {
        if (is_pygmalion) {
            value = value.replace(/{{user}}:/gi, "You:");
            value = value.replace(/<USER>:/gi, "You:");
        }
        value = value.replace(/{{user}}/gi, name1);
        value = value.replace(/{{char}}/gi, name2);
        value = value.replace(/<USER>/gi, name1);
        value = value.replace(/<BOT>/gi, name2);

        if (collapse_newlines) {
            value = collapseNewlines(value);
        }
    }
    return value;
}

function appendToStoryString(value, prefix) {
    if (value !== undefined && value.length > 0) {
        return prefix + value + '\n';
    }
    return '';
}

async function Generate(type, automatic_trigger, force_name2) {//encode("dsfs").length
    console.log('Generate entered');
    tokens_already_generated = 0;
    message_already_generated = name2 + ': ';

    const slashCommand = getSlashCommand($("#send_textarea").val(), type);

    if (slashCommand == system_message_types.HELP) {
        sendSystemMessage(system_message_types.HELP);
        $("#send_textarea").val('').trigger('input');
        return;
    }

    if (selected_group && !is_group_generating) {
        generateGroupWrapper(false, type = type);
        return;
    }

    if (online_status != 'no_connection' && this_chid != undefined && this_chid !== 'invalid-safety-id') {
        if (type !== 'regenerate' && type !== "swipe") {
            is_send_press = true;
            var textareaText = $("#send_textarea").val();
            //console.log('Not a Regenerate call, so posting normall with input of: ' +textareaText);
            $("#send_textarea").val('').trigger('input');

        } else {
            //console.log('Regenerate call detected')
            var textareaText = "";
            if (chat[chat.length - 1]['is_user']) {//If last message from You

            }
            else if (type !== "swipe") {
                chat.length = chat.length - 1;
                count_view_mes -= 1;
                $('#chat').children().last().hide(500, function () {
                    $(this).remove();
                });
            }
        }

        $("#send_but").css("display", "none");
        $("#loading_mes").css("display", "inline-block");

        let promptBias = null;
        let messageBias = extractMessageBias(textareaText);

        // gets bias of the latest message where it was applied
        for (let mes of chat) {
            if (mes && mes.is_user && mes.extra && mes.extra.bias) {
                promptBias = mes.extra.bias;
            }
        }

        // bias from the latest message is top priority//

        promptBias = messageBias ?? promptBias ?? '';

        var storyString = "";
        var userSendString = "";
        var finalPromt = "";
        var postAnchorChar = "talks a lot with descriptions";//'Talk a lot with description what is going on around';// in asterisks
        var postAnchorStyle = "Writing style: very long messages";//"[Genre: roleplay chat][Tone: very long messages with descriptions]";
        var anchorTop = '';
        var anchorBottom = '';
        var topAnchorDepth = 8;

        if (character_anchor && !is_pygmalion) {
            console.log('saw not pyg');
            if (anchor_order === 0) {
                anchorTop = name2 + " " + postAnchorChar;
            } else {
                console.log('saw pyg, adding anchors')
                anchorBottom = "[" + name2 + " " + postAnchorChar + "]";
            }
        }
        if (style_anchor && !is_pygmalion) {
            if (anchor_order === 1) {
                anchorTop = postAnchorStyle;
            } else {
                anchorBottom = "[" + postAnchorStyle + "]";
            }
        }

        //*********************************
        //PRE FORMATING STRING
        //*********************************
        if (textareaText != "" && !automatic_trigger) {
            chat[chat.length] = {};
            chat[chat.length - 1]['name'] = name1;
            chat[chat.length - 1]['is_user'] = true;
            chat[chat.length - 1]['is_name'] = true;
            chat[chat.length - 1]['send_date'] = humanizedDateTime();
            chat[chat.length - 1]['mes'] = textareaText;
            chat[chat.length - 1]['extra'] = {};

            if (messageBias) {
                console.log('checking bias');
                chat[chat.length - 1]['extra']['bias'] = messageBias;
            }
            //console.log('Generate calls addOneMessage');
            addOneMessage(chat[chat.length - 1]);
        }
        ////////////////////////////////////
        let chatString = '';
        let arrMes = [];
        let mesSend = [];
        let charDescription = baseChatReplace($.trim(characters[this_chid].description), name1, name2);
        let charPersonality = baseChatReplace($.trim(characters[this_chid].personality), name1, name2);
        let Scenario = baseChatReplace($.trim(characters[this_chid].scenario), name1, name2);
        let mesExamples = baseChatReplace($.trim(characters[this_chid].mes_example), name1, name2);

        if (!mesExamples.startsWith('<START>')) {
            mesExamples = '<START>\n' + mesExamples.trim();
        }

        if (mesExamples.replace(/<START>/gi, '').trim().length === 0) {
            mesExamples = '';
        }

        let mesExamplesArray = mesExamples.split(/<START>/gi).slice(1).map(block => `<START>\n${block.trim()}\n`);

        if (is_pygmalion) {
            storyString += appendToStoryString(charDescription, disable_description_formatting ? '' : name2 + "'s Persona: ");
            storyString += appendToStoryString(charPersonality, disable_personality_formatting ? '' : 'Personality: ');
            storyString += appendToStoryString(Scenario, disable_scenario_formatting ? '' : 'Scenario: ');
        } else {
            if (charDescription !== undefined) {
                if (charPersonality.length > 0 && !disable_personality_formatting) {
                    charPersonality = name2 + "'s personality: " + charPersonality;
                }
            }

            storyString += appendToStoryString(charDescription, '');

            if (storyString.endsWith('\n')) {
                storyString = storyString.slice(0, -1);
            }

            if (count_view_mes < topAnchorDepth) {
                storyString += '\n' + appendToStoryString(charPersonality, '');
            }
        }

        if (pin_examples) {
            for (let example of mesExamplesArray) {
                if (!is_pygmalion) {
                    if (!storyString.endsWith('\n')) {
                        storyString += '\n';
                    }
                    example = example.replace(/<START>/i, 'This is how ' + name2 + ' should talk');//An example of how '+name2+' responds
                }
                storyString += appendToStoryString(example, '');
            }
        }
        //////////////////////////////////

        var count_exm_add = 0;
        console.log('emptying chat2');
        var chat2 = [];
        var j = 0;
        console.log('pre-replace chat.length = ' + chat.length);
        for (var i = chat.length - 1; i >= 0; i--) {

            if (j == 0) {
                chat[j]['mes'] = chat[j]['mes'].replace(/{{user}}/gi, name1);
                chat[j]['mes'] = chat[j]['mes'].replace(/{{char}}/gi, name2);
                chat[j]['mes'] = chat[j]['mes'].replace(/<USER>/gi, name1);
                chat[j]['mes'] = chat[j]['mes'].replace(/<BOT>/gi, name2);
            }
            let this_mes_ch_name = '';
            if (chat[j]['is_user']) {
                this_mes_ch_name = name1;
            } else {
                this_mes_ch_name = name2;
            }
            if (chat[j]['is_name']) {
                chat2[i] = this_mes_ch_name + ': ' + chat[j]['mes'] + '\n';
            } else {
                chat2[i] = chat[j]['mes'] + '\n';
            }
            // system messages produce no text
            if (chat[j]['is_system']) {
                chat2[i] = '';
            }

            // replace bias markup
            chat2[i] = (chat2[i] ?? '').replace(/{([^}]+)}/g, '');
            //console.log('replacing chat2 {}s');
            j++;
        }
        console.log('post replace chat.length = ' + chat.length);
        //chat2 = chat2.reverse();
        var this_max_context = 1487;
        if (main_api == 'kobold') this_max_context = max_context;
        if (main_api == 'novel') {
            if (novel_tier === 1) {
                this_max_context = 1024;
            } else {
                this_max_context = 2048 - 60;//fix for fat tokens 
                if (nai_settings.model_novel == 'krake-v2') {
                    this_max_context -= 160;
                }
            }
        }

        let { worldInfoString, worldInfoBefore, worldInfoAfter } = getWorldInfoPrompt(chat2);
        let extension_prompt = getExtensionPrompt();

        /////////////////////// swipecode
        if (type == 'swipe') {

            console.log('pre swipe shift: ' + chat2.length);
            console.log('shifting swipe chat2');
            chat2.shift();

        }
        console.log('post swipe shift:' + chat2.length);
        var i = 0;

        for (var item of chat2) {//console.log(encode("dsfs").length);
            chatString = item + chatString;
            if (encode(JSON.stringify(
                worldInfoString + storyString + chatString +
                anchorTop + anchorBottom +
                charPersonality + promptBias + extension_prompt
            )).length + 120 < this_max_context) { //(The number of tokens in the entire promt) need fix, it must count correctly (added +120, so that the description of the character does not hide)
                //if (is_pygmalion && i == chat2.length-1) item='<START>\n'+item;
                arrMes[arrMes.length] = item;
            } else {
                console.log('reducing chat.length by 1');
                i = chat2.length - 1;
            }

            await delay(1); //For disable slow down (encode gpt-2 need fix)
            // console.log(i+' '+chat.length);

            count_exm_add = 0;

            if (i === chat2.length - 1) {
                if (!pin_examples) {
                    let mesExmString = '';
                    for (let iii = 0; iii < mesExamplesArray.length; iii++) {
                        mesExmString += mesExamplesArray[iii];
                        const prompt = worldInfoString + storyString + mesExmString + chatString + anchorTop + anchorBottom + charPersonality + promptBias + extension_prompt;
                        if (encode(JSON.stringify(prompt)).length + 120 < this_max_context) {
                            if (!is_pygmalion) {
                                mesExamplesArray[iii] = mesExamplesArray[iii].replace(/<START>/i, `This is how ${name2} should talk`);
                            }
                            count_exm_add++;
                            await delay(1);
                        } else {
                            iii = mesExamplesArray.length;
                        }
                    }
                }
                if (!is_pygmalion && Scenario && Scenario.length > 0) {
                    if (!storyString.endsWith('\n')) {
                        storyString += '\n';
                    }
                    storyString += !disable_scenario_formatting ? `Circumstances and context of the dialogue: ${Scenario}\n` : `${Scenario}\n`;
                }
                console.log('calling runGenerate');
                runGenerate();
                return;
            }
            i++;
        }

        function runGenerate(cycleGenerationPromt = '') {
            is_send_press = true;

            generatedPromtCache += cycleGenerationPromt;
            if (generatedPromtCache.length == 0) {
                console.log('generating prompt');
                chatString = "";
                arrMes = arrMes.reverse();
                var is_add_personality = false;
                arrMes.forEach(function (item, i, arr) {//For added anchors and others

                    if (i >= arrMes.length - 1 && $.trim(item).substr(0, (name1 + ":").length) != name1 + ":") {
                        if (textareaText == "") {
                            item = item.substr(0, item.length - 1);
                        }
                    }
                    if (i === arrMes.length - topAnchorDepth && count_view_mes >= topAnchorDepth && !is_add_personality) {

                        is_add_personality = true;
                        //chatString = chatString.substr(0,chatString.length-1);
                        //anchorAndPersonality = "[Genre: roleplay chat][Tone: very long messages with descriptions]";
                        if ((anchorTop != "" || charPersonality != "") && !is_pygmalion) {
                            if (anchorTop != "") charPersonality += ' ';
                            item += "[" + charPersonality + anchorTop + ']\n';
                        }
                    }
                    if (i >= arrMes.length - 1 && count_view_mes > 8 && $.trim(item).substr(0, (name1 + ":").length) == name1 + ":" && !is_pygmalion) {//For add anchor in end
                        item = item.substr(0, item.length - 1);
                        //chatString+=postAnchor+"\n";//"[Writing style: very long messages]\n";
                        item = item + anchorBottom + "\n";
                    }
                    if (is_pygmalion) {
                        if (i >= arrMes.length - 1 && $.trim(item).substr(0, (name1 + ":").length) == name1 + ":") {//for add name2 when user sent
                            item = item + name2 + ":";
                        }
                        if (i >= arrMes.length - 1 && $.trim(item).substr(0, (name1 + ":").length) != name1 + ":") {//for add name2 when continue
                            if (textareaText == "") {
                                item = item + '\n' + name2 + ":";
                            }
                        }
                        if ($.trim(item).indexOf(name1) === 0) {
                            item = item.replace(name1 + ':', 'You:');
                        }
                    }
                    mesSend[mesSend.length] = item;

                });
            }

            let mesSendString = '';
            let mesExmString = '';

            function setPromtString() {
                mesSendString = '';
                mesExmString = '';
                for (let j = 0; j < count_exm_add; j++) {
                    mesExmString += mesExamplesArray[j];
                }
                for (let j = 0; j < mesSend.length; j++) {

                    mesSendString += mesSend[j];
                    if (force_name2 && j === mesSend.length - 1 && tokens_already_generated === 0) {
                        mesSendString += name2 + ':';
                    }
                }
            }

            function checkPromtSize() {

                setPromtString();
                let thisPromtContextSize = encode(JSON.stringify(worldInfoString + storyString + mesExmString + mesSendString + anchorTop + anchorBottom + charPersonality + generatedPromtCache + promptBias + extension_prompt)).length + 120;

                if (thisPromtContextSize > this_max_context) {		//if the prepared prompt is larger than the max context size...

                    if (count_exm_add > 0) {							// ..and we have example mesages..
                        //console.log('Context size: '+thisPromtContextSize+' -- too big, removing example message');
                        //mesExamplesArray.length = mesExamplesArray.length-1;
                        count_exm_add--;							// remove the example messages...
                        checkPromtSize();							// and try agin...
                    } else if (mesSend.length > 0) {					// if the chat history is longer than 0
                        //console.log('Context size: '+thisPromtContextSize+' -- too big, removing oldest chat message');
                        mesSend.shift();							// remove the first (oldest) chat entry..
                        checkPromtSize();							// and check size again..
                    } else {
                        //end
                    }
                }
            }



            if (generatedPromtCache.length > 0) {
                //console.log('Generated Prompt Cache length: '+generatedPromtCache.length);
                checkPromtSize();
            } else {
                console.log('calling setPromtString')
                setPromtString();
            }

            if (!is_pygmalion) {
                mesSendString = '\nThen the roleplay chat between ' + name1 + ' and ' + name2 + ' begins.\n' + mesSendString;
            } else {
                mesSendString = '<START>\n' + mesSendString;
                //mesSendString = mesSendString; //This edit simply removes the first "<START>" that is prepended to all context prompts
            }
            finalPromt = worldInfoBefore + storyString + worldInfoAfter + extension_prompt + mesExmString + mesSendString + generatedPromtCache + promptBias;
            finalPromt = finalPromt.replace(/\r/gm, '');

            if (collapse_newlines) {
                finalPromt = collapseNewlines(finalPromt);
            }

            //console.log('final prompt decided');

            //if we aren't using the kobold GUI settings...
            if (main_api == 'textgenerationwebui' || main_api == 'kobold' && preset_settings != 'gui') {
                var this_settings = koboldai_settings[koboldai_setting_names[preset_settings]];

                var this_amount_gen = parseInt(amount_gen); // how many tokens the AI will be requested to generate
                if (is_pygmalion) { // if we are using a pygmalion model...
                    if (tokens_already_generated === 0) { // if nothing has been generated yet..
                        if (parseInt(amount_gen) >= 50) { // if the max gen setting is > 50...(
                            this_amount_gen = 50; // then only try to make 50 this cycle..
                        }
                        else {
                            this_amount_gen = parseInt(amount_gen); // otherwise, make as much as the max amount request.
                        }
                    }
                    else { // if we already recieved some generated text...
                        if (parseInt(amount_gen) - tokens_already_generated < tokens_cycle_count) { // if the remaining tokens to be made is less than next potential cycle count
                            this_amount_gen = parseInt(amount_gen) - tokens_already_generated; // subtract already generated amount from the desired max gen amount
                        }
                        else {
                            this_amount_gen = tokens_cycle_count; // otherwise make the standard cycle amont (frist 50, and 30 after that)
                        }
                    }
                }
            }

            var generate_data;
            if (main_api == 'kobold') {
                var generate_data = {
                    prompt: finalPromt,
                    gui_settings: true,
                    max_length: amount_gen,
                    temperature: kai_settings.temp,
                    max_context_length: max_context,
                    singleline: kai_settings.single_line,
                };
                if (preset_settings != 'gui') {

                    generate_data = {
                        prompt: finalPromt,
                        gui_settings: false,
                        sampler_order: this_settings.sampler_order,
                        max_context_length: parseInt(max_context),//this_settings.max_length,
                        max_length: this_amount_gen,//parseInt(amount_gen),
                        rep_pen: parseFloat(kai_settings.rep_pen),
                        rep_pen_range: parseInt(kai_settings.rep_pen_range),
                        rep_pen_slope: kai_settings.rep_pen_slope,
                        temperature: parseFloat(kai_settings.temp),
                        tfs: kai_settings.tfs,
                        top_a: kai_settings.top_a,
                        top_k: kai_settings.top_k,
                        top_p: kai_settings.top_p,
                        typical: kai_settings.typical,
                        s1: this_settings.sampler_order[0],
                        s2: this_settings.sampler_order[1],
                        s3: this_settings.sampler_order[2],
                        s4: this_settings.sampler_order[3],
                        s5: this_settings.sampler_order[4],
                        s6: this_settings.sampler_order[5],
                        s7: this_settings.sampler_order[6],
                        use_world_info: false,
                        singleline: kai_settings.single_line,
                    };
                }
            }

            if (main_api == 'textgenerationwebui') {
                const doSample = textgenerationwebui_settings.penalty_alpha == 0;
                var generate_data = {
                    data: [
                        finalPromt,
                        this_amount_gen, // min_length
                        doSample, // do_sample
                        textgenerationwebui_settings.temp, // temperature
                        textgenerationwebui_settings.top_p, // top_p
                        textgenerationwebui_settings.typical_p, // typical_p
                        textgenerationwebui_settings.rep_pen, // repetition_penalty
                        1.0, // encoder rep pen
                        textgenerationwebui_settings.top_k, // top_k
                        0, // min_length
                        textgenerationwebui_settings.rep_pen_size, // no_repeat_ngram_size
                        1, // num_beams
                        textgenerationwebui_settings.penalty_alpha, // penalty_alpha
                        1, // length_penalty
                        false, // early_stopping
                        name1, // name1
                        name2, // name2
                        "",  // Context
                        true, // stop at newline
                        max_context, // Maximum prompt size in tokens
                        1, // num attempts
                    ]
                };
            }

            if (main_api == 'novel') {
                const this_settings = novelai_settings[novelai_setting_names[nai_settings.preset_settings_novel]];
                generate_data = {
                    "input": finalPromt,
                    "model": nai_settings.model_novel,
                    "use_string": true,
                    "temperature": parseFloat(nai_settings.temp_novel),
                    "max_length": this_settings.max_length,
                    "min_length": this_settings.min_length,
                    "tail_free_sampling": this_settings.tail_free_sampling,
                    "repetition_penalty": parseFloat(nai_settings.rep_pen_novel),
                    "repetition_penalty_range": parseInt(nai_settings.rep_pen_size_novel),
                    "repetition_penalty_frequency": this_settings.repetition_penalty_frequency,
                    "repetition_penalty_presence": this_settings.repetition_penalty_presence,
                    //"stop_sequences": {{187}},
                    //bad_words_ids = {{50256}, {0}, {1}};
                    //generate_until_sentence = true;
                    "use_cache": false,
                    //use_string = true;
                    "return_full_text": false,
                    "prefix": "vanilla",
                    "order": this_settings.order
                };
            }
            var generate_url = '';
            if (main_api == 'kobold') {
                generate_url = '/generate';
            } else if (main_api == 'textgenerationwebui') {
                generate_url = '/generate_textgenerationwebui';
            } else if (main_api == 'novel') {
                generate_url = '/generate_novelai';
            }
            console.log('rungenerate calling API');
            jQuery.ajax({
                type: 'POST', // 
                url: generate_url, // 
                data: JSON.stringify(generate_data),
                beforeSend: function () {
                    //$('#create_button').attr('value','Creating...'); 
                },
                cache: false,
                dataType: "json",
                contentType: "application/json",
                success: function (data) {
                    //console.log('generation success');
                    tokens_already_generated += this_amount_gen;			// add new gen amt to any prev gen counter..


                    //console.log('Tokens requested in total: '+tokens_already_generated);
                    //$("#send_textarea").focus();
                    //$("#send_textarea").removeAttr('disabled');
                    is_send_press = false;
                    if (!data.error) {
                        //const getData = await response.json();
                        var getMessage = "";
                        if (main_api == 'kobold') {
                            getMessage = data.results[0].text;
                        } else if (main_api == 'textgenerationwebui') {
                            getMessage = data.data[0];
                            if (getMessage == null || data.error) {
                                popup_type = 'default';
                                callPopup('<h3>Got empty response from Text generation web UI. Try restarting the API with recommended options.</h3>');
                                return;
                            }
                            getMessage = getMessage.substring(finalPromt.length);
                        } else if (main_api == 'novel') {
                            getMessage = data.output;
                        }

                        if (collapse_newlines) {
                            getMessage = collapseNewlines(getMessage);
                        }

                        //Pygmalion run again													// to make it continue generating so long as it's under max_amount and hasn't signaled
                        // an end to the character's response via typing "You:" or adding "<endoftext>"
                        if (is_pygmalion) {
                            if_typing_text = false;
                            message_already_generated += getMessage;
                            promptBias = '';
                            //console.log('AI Response so far: '+message_already_generated);
                            if (message_already_generated.indexOf('You:') === -1 && 			//if there is no 'You:' in the response msg
                                message_already_generated.indexOf('<|endoftext|>') === -1 && 	//if there is no <endoftext> stamp in the response msg
                                tokens_already_generated < parseInt(amount_gen) && 				//if the gen'd msg is less than the max response length..
                                getMessage.length > 0) {											//if we actually have gen'd text at all... 
                                runGenerate(getMessage);
                                console.log('returning to make pyg generate again');									//generate again with the 'GetMessage' argument..
                                return;
                            }

                            getMessage = message_already_generated;

                        }
                        //Formating
                        getMessage = $.trim(getMessage);
                        if (is_pygmalion) {
                            getMessage = getMessage.replace(new RegExp('<USER>', "g"), name1);
                            getMessage = getMessage.replace(new RegExp('<BOT>', "g"), name2);
                            getMessage = getMessage.replace(new RegExp('You:', "g"), name1 + ':');
                        }
                        if (getMessage.indexOf(name1 + ":") != -1) {
                            getMessage = getMessage.substr(0, getMessage.indexOf(name1 + ":"));

                        }
                        if (getMessage.indexOf('<|endoftext|>') != -1) {
                            getMessage = getMessage.substr(0, getMessage.indexOf('<|endoftext|>'));

                        }
                        // clean-up group message from excessive generations
                        if (selected_group) {
                            getMessage = cleanGroupMessage(getMessage);
                        }
                        let this_mes_is_name = true;
                        if (getMessage.indexOf(name2 + ":") === 0) {
                            getMessage = getMessage.replace(name2 + ':', '');
                            getMessage = getMessage.trimStart();
                        } else {
                            this_mes_is_name = false;
                        }
                        if (force_name2) this_mes_is_name = true;
                        //getMessage = getMessage.replace(/^\s+/g, '');
                        if (getMessage.length > 0) {
                            if (chat[chat.length - 1]['swipe_id'] === undefined ||
                                chat[chat.length - 1]['is_user']) { type = 'normal'; }
                            if (type === 'swipe') {

                                chat[chat.length - 1]['swipes'][chat[chat.length - 1]['swipes'].length] = getMessage;
                                if (chat[chat.length - 1]['swipe_id'] === chat[chat.length - 1]['swipes'].length - 1) {
                                    //console.log(getMessage);
                                    chat[chat.length - 1]['mes'] = getMessage;
                                    // console.log('runGenerate calls addOneMessage for swipe');
                                    addOneMessage(chat[chat.length - 1], 'swipe');
                                } else {
                                    chat[chat.length - 1]['mes'] = getMessage;
                                }
                                is_send_press = false;
                            } else {
                                console.log('entering chat update routine for non-swipe post');
                                is_send_press = false;
                                chat[chat.length] = {};
                                chat[chat.length - 1]['name'] = name2;
                                chat[chat.length - 1]['is_user'] = false;
                                chat[chat.length - 1]['is_name'] = this_mes_is_name;
                                chat[chat.length - 1]['send_date'] = humanizedDateTime();
                                getMessage = $.trim(getMessage);
                                chat[chat.length - 1]['mes'] = getMessage;

                                if (selected_group) {
                                    console.log('entering chat update for groups');
                                    let avatarImg = 'img/fluffy.png';
                                    if (characters[this_chid].avatar != 'none') {
                                        avatarImg = `characters/${characters[this_chid].avatar}?${Date.now()}`;
                                    }
                                    chat[chat.length - 1]['is_name'] = true;
                                    chat[chat.length - 1]['force_avatar'] = avatarImg;
                                }
                                //console.log('runGenerate calls addOneMessage');
                                addOneMessage(chat[chat.length - 1]);

                                $("#send_but").css("display", "inline");
                                $("#loading_mes").css("display", "none");
                            }


                        } else {
                            // regenerate with character speech reenforced
                            // to make sure we leave on swipe type while also adding the name2 appendage
                            const newType = type == "swipe" ? "swipe" : "force_name2";
                            Generate(newType, automatic_trigger = false, force_name2 = true);
                        }
                    } else {

                        $("#send_but").css("display", "inline");
                        $("#loading_mes").css("display", "none");
                        //console.log('runGenerate calling showSwipeBtns');
                        showSwipeButtons();
                    }
                    console.log('/savechat called by /Generate');

                    if (selected_group) {
                        saveGroupChat(selected_group);
                    } else {
                        saveChat();
                    }
                    //let final_message_length = encode(JSON.stringify(getMessage)).length;
                    //console.log('AI Response: +'+getMessage+ '('+final_message_length+' tokens)');

                    $("#send_but").css("display", "inline");
                    //console.log('runGenerate calling showSwipeBtns pt. 2');
                    showSwipeButtons();

                    $("#loading_mes").css("display", "none");

                },
                error: function (jqXHR, exception) {


                    $("#send_textarea").removeAttr('disabled');
                    is_send_press = false;
                    $("#send_but").css("display", "inline");
                    $("#loading_mes").css("display", "none");
                    console.log(exception);
                    console.log(jqXHR);

                }

            }); //end of "if not data error"
        } //rungenerate ends

    } else {    //generate's primary loop ends, after this is error handling for no-connection or safety-id

        if (this_chid == undefined || this_chid == 'invalid-safety-id') {
            //send ch sel
            popup_type = 'char_not_selected';
            callPopup('<h3>Сharacter is not selected</h3>');
        }
        is_send_press = false;
    }
    console.log('generate ending');
} //generate ends

function resetChatState() {
    active_character = "invalid-safety-id"; //unsets the chid in settings (this prevents AutoLoadChat from trying to load the wrong ChID
    this_chid = "invalid-safety-id"; //unsets expected chid before reloading (related to getCharacters/printCharacters from using old arrays)
    name2 = systemUserName; // replaces deleted charcter name with system user since it will be displayed next.
    chat = [...safetychat]; // sets up system user to tell user about having deleted a character
    characters.length = 0; // resets the characters array, forcing getcharacters to reset
}

function setCharacterId(value) {
    this_chid = value;
}

function setCharacterName(value) {
    name2 = value;
}

function setEditedMessageId(value) {
    this_edit_mes_id = value;
}

function setSendButtonState(value) {
    is_send_press = value;
}

function resultCheckStatusNovel() {
    is_api_button_press_novel = false;
    checkOnlineStatus();
    $("#api_loading_novel").css("display", "none");
    $("#api_button_novel").css("display", "inline-block");
}

async function saveChat() {
    chat.forEach(function (item, i) {
        if (item["is_group"]) {
            alert('Trying to save group chat with regular saveChat function. Aborting to prevent corruption.');
            throw new Error('Group chat saved from saveChat');
        }
        if (item.is_user) {
            var str = item.mes.replace(`${name1}:`, `${default_user_name}:`);
            chat[i].mes = str;
            chat[i].name = default_user_name;
        } else if (i !== chat.length - 1 && chat[i].swipe_id !== undefined) {
            delete chat[i].swipes;
            delete chat[i].swipe_id;
        }
    });
    var save_chat = [
        {
            user_name: default_user_name,
            character_name: name2,
            create_date: chat_create_date,
        },
        ...chat,
    ];
    jQuery.ajax({
        type: "POST",
        url: "/savechat",
        data: JSON.stringify({
            ch_name: characters[this_chid].name,
            file_name: characters[this_chid].chat,
            chat: save_chat,
            avatar_url: characters[this_chid].avatar,
        }),
        beforeSend: function () {
            //$('#create_button').attr('value','Creating...');
        },
        cache: false,
        dataType: "json",
        contentType: "application/json",
        success: function (data) { },
        error: function (jqXHR, exception) {
            console.log(exception);
            console.log(jqXHR);
        },
    });
}

function read_avatar_load(input) {
    if (input.files && input.files[0]) {
        const reader = new FileReader();
        if (selected_button == "create") {
            create_save_avatar = input.files;
        }
        reader.onload = function (e) {
            if (selected_button == "character_edit") {
                saveCharacterDebounced();
            }
            $("#avatar_load_preview").attr("src", e.target.result);
            //.width(103)
            //.height(83);
            //console.log(e.target.result.name);
        };

        reader.readAsDataURL(input.files[0]);
    }
}

async function getChat() {
    console.log('/getchat -- entered for -- ' + characters[this_chid].name);
    try {
        const response = await $.ajax({
            type: 'POST',
            url: '/getchat',
            data: JSON.stringify({
                ch_name: characters[this_chid].name,
                file_name: characters[this_chid].chat,
                avatar_url: characters[this_chid].avatar
            }),
            dataType: 'json',
            contentType: 'application/json',
        });
        if (response[0] !== undefined) {
            chat.push(...response);
            chat_create_date = chat[0]['create_date'];
            chat.shift();
        } else {
            chat_create_date = humanizedDateTime();
        }
        getChatResult();
        saveChat();
    } catch (error) {
        getChatResult();
        console.log(error);
    }
}

function getChatResult() {
    name2 = characters[this_chid].name;
    if (chat.length > 1) {
        for (let i = 0; i < chat.length; i++) {
            const item = chat[i];
            if (item["is_user"]) {
                item['mes'] = item['mes'].replace(default_user_name + ':', name1 + ':');
                item['name'] = name1;
            }
        }
    } else {
        const firstMes = characters[this_chid].first_mes || default_ch_mes;
        chat[0] = {
            name: name2,
            is_user: false,
            is_name: true,
            send_date: humanizedDateTime(),
            mes: firstMes
        };
    }
    printMessages();
    select_selected_character(this_chid);
}

function openNavToggle() {
    if (!$("#nav-toggle").prop("checked")) {
        $("#nav-toggle").trigger("click");
    }
}

////////// OPTIMZED MAIN API CHANGE FUNCTION ////////////

function changeMainAPI() {
    const selectedVal = $("#main_api").val();
    //console.log(selectedVal);
    const apiElements = {
        "kobold": {
            apiSettings: $("#kobold_api-settings"),
            apiConnector: $("#kobold_api"),
            apiRanges: $("#range_block"),
            maxContextElem: $("#max_context_block"),
            amountGenElem: $("#amount_gen_block"),
            softPromptElem: $("#softprompt_block")
        },
        "textgenerationwebui": {
            apiSettings: $("#textgenerationwebui_api-settings"),
            apiConnector: $("#textgenerationwebui_api"),
            apiRanges: $("#range_block_textgenerationwebui"),
            maxContextElem: $("#max_context_block"),
            amountGenElem: $("#amount_gen_block"),
            softPromptElem: $("#softprompt_block")
        },
        "novel": {
            apiSettings: $("#novel_api-settings"),
            apiConnector: $("#novel_api"),
            apiRanges: $("#range_block_novel"),
            maxContextElem: $("#max_context_block"),
            amountGenElem: $("#amount_gen_block"),
            softPromptElem: $("#softprompt_block")
        }
    };
    console.log('--- apiElements--- ');
    //console.log(apiElements);

    for (const apiName in apiElements) {
        const apiObj = apiElements[apiName];
        const isCurrentApi = selectedVal === apiName;

        apiObj.apiSettings.css("display", isCurrentApi ? "block" : "none");
        apiObj.apiConnector.css("display", isCurrentApi ? "block" : "none");
        apiObj.apiRanges.css("display", isCurrentApi ? "block" : "none");

        if (isCurrentApi && apiName === "kobold") {
            console.log("enabling SP for kobold");
            $("#softprompt_block").css("display", "block");
        }

        if (isCurrentApi && (apiName === "textgenerationwebui" || apiName === "novel")) {
            console.log("enabling amount_gen for ooba/novel");
            apiObj.amountGenElem.children().prop("disabled", false);
            apiObj.amountGenElem.css("opacity", 1.0);
        }
    }

    main_api = selectedVal;
}

////////////////////////////////////////////////////

async function getUserAvatars() {
    $("#user_avatar_block").html(""); //RossAscends: necessary to avoid doubling avatars each refresh.
    $("#user_avatar_block").append('<div class="avatar_upload">+</div>');
    const response = await fetch("/getuseravatars", {
        method: "POST",
        headers: {
            "Content-Type": "application/json",
            "X-CSRF-Token": token,
        },
        body: JSON.stringify({
            "": "",
        }),
    });
    if (response.ok === true) {
        const getData = await response.json();
        //background = getData;
        //console.log(getData.length);

        for (var i = 0; i < getData.length; i++) {
            //console.log(1);
            appendUserAvatar(getData[i]);
        }
        //var aa = JSON.parse(getData[0]);
        //const load_ch_coint = Object.getOwnPropertyNames(getData);
    }
}

function highlightSelectedAvatar() {
    $("#user_avatar_block").find(".avatar").removeClass("selected");
    $("#user_avatar_block")
        .find(`.avatar[imgfile='${user_avatar}']`)
        .addClass("selected");
}

function appendUserAvatar(name) {
    const block = $("#user_avatar_block").append(
        '<div imgfile="' +
        name +
        '" class="avatar"><img src="User Avatars/' +
        name +
        '"</div>'
    );
    highlightSelectedAvatar();
}
//***************SETTINGS****************//
///////////////////////////////////////////
async function getSettings(type) {
    //timer

    //console.log('getSettings() pinging server for settings request');
    jQuery.ajax({
        type: "POST",
        url: "/getsettings",
        data: JSON.stringify({}),
        beforeSend: function () { },
        cache: false,
        dataType: "json",
        contentType: "application/json",
        //processData: false,
        success: function (data) {
            if (data.result != "file not find" && data.settings) {
                settings = JSON.parse(data.settings);
                if (settings.username !== undefined) {
                    if (settings.username !== "") {
                        name1 = settings.username;
                        $("#your_name").val(name1);
                    }
                }

                //Load which API we are using
                if (settings.main_api != undefined) {
                    main_api = settings.main_api;
                    $("#main_api option[value=" + main_api + "]").attr(
                        "selected",
                        "true"
                    );
                    changeMainAPI();
                }

                novelai_setting_names = data.novelai_setting_names;
                novelai_settings = data.novelai_settings;
                novelai_settings.forEach(function (item, i, arr) {
                    novelai_settings[i] = JSON.parse(item);
                });
                let arr_holder = {};

                $("#settings_perset_novel").empty();

                novelai_setting_names.forEach(function (item, i, arr) {
                    arr_holder[item] = i;
                    $("#settings_perset_novel").append(`<option value=${i}>${item}</option>`);
                });
                novelai_setting_names = {};
                novelai_setting_names = arr_holder;

                nai_settings.preset_settings_novel = settings.preset_settings_novel;
                $(
                    `#settings_perset_novel option[value=${novelai_setting_names[nai_settings.preset_settings_novel]}]`
                ).attr("selected", "true");

                //Load KoboldAI settings
                koboldai_setting_names = data.koboldai_setting_names;
                koboldai_settings = data.koboldai_settings;
                koboldai_settings.forEach(function (item, i, arr) {
                    koboldai_settings[i] = JSON.parse(item);
                });
                
                arr_holder = {};

                $("#settings_perset").empty(); //RossAscends: uncommented this to prevent settings selector from doubling preset list on refresh
                $("#settings_perset").append(
                    '<option value="gui">GUI KoboldAI Settings</option>'
                ); //adding in the GUI settings, since it is not loaded dynamically

                koboldai_setting_names.forEach(function (item, i, arr) {
                    arr_holder[item] = i;
                    $("#settings_perset").append(`<option value=${i}>${item}</option>`);
                    //console.log('loading preset #'+i+' -- '+item);
                });
                koboldai_setting_names = {};
                koboldai_setting_names = arr_holder;
                preset_settings = settings.preset_settings;

                //Load AI model config settings (temp, context length, anchors, and anchor order)

                loadTextGenSettings(settings.textgenerationwebui_settings);

                amount_gen = settings.amount_gen;
                if (settings.max_context !== undefined)
                    max_context = parseInt(settings.max_context);
                if (settings.anchor_order !== undefined)
                    anchor_order = parseInt(settings.anchor_order);
                if (settings.style_anchor !== undefined)
                    style_anchor = !!settings.style_anchor;
                if (settings.character_anchor !== undefined)
                    character_anchor = !!settings.character_anchor;

                $("#style_anchor").prop("checked", style_anchor);
                $("#character_anchor").prop("checked", character_anchor);
                $("#anchor_order option[value=" + anchor_order + "]").attr(
                    "selected",
                    "true"
                );

                $("#max_context").val(max_context);
                $("#max_context_counter").text(`${max_context} Tokens`);

                $("#amount_gen").val(amount_gen);
                $("#amount_gen_counter").text(`${amount_gen} Tokens`);

                swipes = !!settings.swipes;  //// swipecode
                $('#swipes-checkbox').prop('checked', swipes); /// swipecode
                console.log('getSettings -- swipes = ' + swipes + '. toggling box');
                hideSwipeButtons();
                //console.log('getsettings calling showswipebtns');
                showSwipeButtons();

                loadKoboldSettings(settings);

                //Novel
                loadNovelSettings(settings);

                //Enable GUI deference settings if GUI is selected for Kobold
                if (main_api === "kobold") {
                    if (preset_settings == "gui") {
                        $("#settings_perset option[value=gui]")
                            .attr("selected", "true")
                            .trigger("change");
                    } else {
                        if (typeof koboldai_setting_names[preset_settings] !== "undefined") {
                            $(`#settings_perset option[value=${koboldai_setting_names[preset_settings]}]`)
                                .attr("selected", "true");
                        } else {
                            preset_settings = "gui";
                            $("#settings_perset option[value=gui]")
                                .attr("selected", "true")
                                .trigger("change");
                        }
                    }
                }

                //Load User's Name and Avatar

                user_avatar = settings.user_avatar;
                $(".mes").each(function () {
                    if ($(this).attr("ch_name") == name1) {
                        $(this)
                            .children(".avatar")
                            .children("img")
                            .attr("src", "User Avatars/" + user_avatar);
                    }
                });

                //Load the API server URL from settings
                api_server = settings.api_server;
                $("#api_url_text").val(api_server);

                setWorldInfoSettings(settings, data);

                if (data.enable_extensions) {
                    const src = "scripts/extensions.js";
                    if ($(`script[src="${src}"]`).length === 0) {
                        const script = document.createElement("script");
                        script.type = "module";
                        script.src = src;
                        $("body").append(script);
                    }
                }

                //get the character to auto-load
                if (settings.active_character !== undefined) {
                    if (settings.active_character !== "") {
                        active_character = settings.active_character;
                    }
                }

                api_server_textgenerationwebui =
                    settings.api_server_textgenerationwebui;
                $("#textgenerationwebui_api_url_text").val(
                    api_server_textgenerationwebui
                );

                selected_button = settings.selected_button;
            }

            if (!is_checked_colab) isColab();
        },
        error: function (jqXHR, exception) {
            console.log(exception);
            console.log(jqXHR);
        },
    });
}

async function saveSettings(type) {
    //console.log('Entering settings with name1 = '+name1);
    jQuery.ajax({
        type: "POST",
        url: "/savesettings",
        data: JSON.stringify({
            username: name1,
            api_server: api_server,
            api_server_textgenerationwebui: api_server_textgenerationwebui,
            preset_settings: preset_settings,
            user_avatar: user_avatar,
            amount_gen: amount_gen,
            max_context: max_context,
            anchor_order: anchor_order,
            style_anchor: style_anchor,
            character_anchor: character_anchor,
            main_api: main_api,
            world_info: world_info,
            world_info_depth: world_info_depth,
            world_info_budget: world_info_budget,
            active_character: active_character,
            textgenerationwebui_settings: textgenerationwebui_settings,
            swipes: swipes,
            ...nai_settings,
            ...kai_settings,
        }),
        beforeSend: function () {
            //console.log('saveSettings() -- active_character -- '+active_character);
            if (type == "change_name") {
                name1 = $("#your_name").val();
                //     console.log('beforeSend name1 = '+name1);
            }
        },
        cache: false,
        dataType: "json",
        contentType: "application/json",
        //processData: false,
        success: function (data) {
            //online_status = data.result;
            if (type == "change_name") {


                clearChat();
                printMessages();
            }
        },
        error: function (jqXHR, exception) {
            console.log(exception);
            console.log(jqXHR);
        },
    });
}

function isInt(value) {
    return (
        !isNaN(value) &&
        parseInt(Number(value)) == value &&
        !isNaN(parseInt(value, 10))
    );
}

function messageEditDone(div) {
    var text = div
        .parent()
        .parent()
        .children(".mes_text")
        .children(".edit_textarea")
        .val();
    //var text = chat[this_edit_mes_id];
    text = text.trim();
    const bias = extractMessageBias(text);
    chat[this_edit_mes_id]["mes"] = text;

    // editing old messages
    if (!chat[this_edit_mes_id]["extra"]) {
        chat[this_edit_mes_id]["extra"] = {};
    }

    chat[this_edit_mes_id]["extra"]["bias"] = bias ?? null;

    div.parent().parent().children(".mes_text").empty();
    div.css("display", "none");
    div.parent().children(".mes_edit_cancel").css("display", "none");
    div.parent().children(".mes_edit").css("display", "inline-block");
    div
        .parent()
        .parent()
        .children(".mes_text")
        .append(messageFormating(text, this_edit_mes_chname));
    div.parent().parent().children(".mes_bias").empty();
    div.parent().parent().children(".mes_bias").append(messageFormating(bias));
    appendImageToMessage(chat[this_edit_mes_id], div.closest(".mes"));
    this_edit_mes_id = undefined;
    if (selected_group) {
        saveGroupChat(selected_group);
    } else {
        saveChat();
    }
}

async function getAllCharaChats() {
    //console.log('getAllCharaChats() pinging server for character chat history.');
    $("#select_chat_div").html("");
    //console.log(characters[this_chid].chat);
    jQuery.ajax({
        type: "POST",
        url: "/getallchatsofcharacter",
        data: JSON.stringify({ avatar_url: characters[this_chid].avatar }),
        beforeSend: function () {
            //$('#create_button').attr('value','Creating...');
        },
        cache: false,
        dataType: "json",
        contentType: "application/json",
        success: function (data) {
            $("#load_select_chat_div").css("display", "none");
            let dataArr = Object.values(data);
            data = dataArr.sort((a, b) =>
                a["file_name"].localeCompare(b["file_name"])
            );
            data = data.reverse();

            for (const key in data) {
                let strlen = 300;
                let mes = data[key]["mes"];
                if (mes !== undefined) {
                    if (mes.length > strlen) {
                        mes = "..." + mes.substring(mes.length - strlen);
                    }
                    $("#select_chat_div").append(
                        '<div class="select_chat_block" file_name="' +
                        data[key]["file_name"] +
                        '"><div class=avatar><img src="characters/' +
                        characters[this_chid]["avatar"] +
                        '""></div><div class="select_chat_block_filename">' +
                        data[key]["file_name"] +
                        '</div><div class="select_chat_block_mes">' +
                        mes +
                        "</div></div>"
                    );
                    if (
                        characters[this_chid]["chat"] ==
                        data[key]["file_name"].replace(".jsonl", "")
                    ) {
                        //children().last()
                        $("#select_chat_div")
                            .children(":nth-last-child(1)")
                            .attr("highlight", true);
                    }
                }
            }
        },
        error: function (jqXHR, exception) {

            console.log(exception);
            console.log(jqXHR);
        },
    });
}

//************************************************************
//************************Novel.AI****************************
//************************************************************
async function getStatusNovel() {
    if (is_get_status_novel) {
        const data = { key: nai_settings.api_key_novel };

        jQuery.ajax({
            type: "POST", //
            url: "/getstatus_novelai", //
            data: JSON.stringify(data),
            beforeSend: function () {
                //$('#create_button').attr('value','Creating...');
            },
            cache: false,
            dataType: "json",
            contentType: "application/json",
            success: function (data) {
                if (data.error != true) {
                    novel_tier = data.tier;
                    online_status = getNovelTier(novel_tier);
                }
                resultCheckStatusNovel();
            },
            error: function (jqXHR, exception) {
                online_status = "no_connection";
                console.log(exception);
                console.log(jqXHR);
                resultCheckStatusNovel();
            },
        });
    } else {
        if (is_get_status != true) {
            online_status = "no_connection";
        }
    }
}

function compareVersions(v1, v2) {
    const v1parts = v1.split(".");
    const v2parts = v2.split(".");

    for (let i = 0; i < v1parts.length; ++i) {
        if (v2parts.length === i) {
            return 1;
        }

        if (v1parts[i] === v2parts[i]) {
            continue;
        }
        if (v1parts[i] > v2parts[i]) {
            return 1;
        } else {
            return -1;
        }
    }

    if (v1parts.length != v2parts.length) {
        return -1;
    }

    return 0;
}

function selectRightMenuWithAnimation(selectedMenuId) {
    const displayModes = {
        'rm_info_block': 'flex',
        'rm_group_chats_block': 'flex',
        'rm_api_block': 'grid',
        'rm_characters_block': 'flex',
    };
    document.querySelectorAll('#right-nav-panel .right_menu').forEach((menu) => {
        $(menu).css('display', 'none');

        if (selectedMenuId && selectedMenuId.replace('#', '') === menu.id) {
            const mode = displayModes[menu.id] ?? 'block';
            $(menu).css('display', mode);
            $(menu).css("opacity", 0.0);
            $(menu).transition({
                opacity: 1.0,
                duration: animation_rm_duration,
                easing: animation_rm_easing,
                complete: function () { },
            });
        }
    })
}

function setRightTabSelectedClass(selectedButtonId) {
    document.querySelectorAll('#right-nav-panel-tabs .right_menu_button').forEach((button) => {
        button.classList.remove('selected-right-tab');

        if (selectedButtonId && selectedButtonId.replace('#', '') === button.id) {
            button.classList.add('selected-right-tab');
        }
    });
}

function select_rm_info(text, charId = null) {
    $("#rm_info_text").html("<h3>" + text + "</h3>");

    selectRightMenuWithAnimation('rm_info_block');
    setRightTabSelectedClass();

    prev_selected_char = charId;
}

function select_selected_character(chid) {
    //character select
    //console.log('select_selected_character() -- starting with input of -- '+chid+' (name:'+characters[chid].name+')');
    select_rm_create();
    menu_type = "character_edit";
    $("#delete_button").css("display", "block");
    $("#export_button").css("display", "block");
    setRightTabSelectedClass('rm_button_selected_ch');
    var display_name = characters[chid].name;

    //create text poles
    $("#rm_button_back").css("display", "none");
    //$("#character_import_button").css("display", "none");
    $("#create_button").attr("value", "Save");              // what is the use case for this?
    $("#create_button_label").css("display", "none");

    $("#rm_button_selected_ch").children("h2").text(display_name);
    $("#add_avatar_button").val("");

    $("#character_popup_text_h3").text(characters[chid].name);
    $("#character_name_pole").val(characters[chid].name);
    $("#description_textarea").val(characters[chid].description);
    $("#personality_textarea").val(characters[chid].personality);
    $("#firstmessage_textarea").val(characters[chid].first_mes);
    $("#scenario_pole").val(characters[chid].scenario);
    $("#talkativeness_slider").val(
        characters[chid].talkativeness ?? talkativeness_default
    );
    $("#mes_example_textarea").val(characters[chid].mes_example);
    $("#selected_chat_pole").val(characters[chid].chat);
    $("#create_date_pole").val(characters[chid].create_date);
    $("#avatar_url_pole").val(characters[chid].avatar);
    $("#chat_import_avatar_url").val(characters[chid].avatar);
    $("#chat_import_character_name").val(characters[chid].name);
    //$("#avatar_div").css("display", "none");
    var this_avatar = default_avatar;
    if (characters[chid].avatar != "none") {
        this_avatar = "characters/" + characters[chid].avatar;
    }
    $("#avatar_load_preview").attr("src", this_avatar + "?" + Date.now());
    $("#name_div").css("display", "none");

    $("#form_create").attr("actiontype", "editcharacter");
    active_character = chid;
    //console.log('select_selected_character() -- active_character -- '+chid+'(ChID of '+display_name+')');
    saveSettingsDebounced();
    //console.log('select_selected_character() -- called saveSettings() to save -- active_character -- '+active_character+'(ChID of '+display_name+')');
}

function select_rm_create() {
    menu_type = "create";

    //console.log('select_rm_Create() -- selected button: '+selected_button);
    if (selected_button == "create") {
        if (create_save_avatar != "") {
            $("#add_avatar_button").get(0).files = create_save_avatar;
            read_avatar_load($("#add_avatar_button").get(0));
        }
    }

    selectRightMenuWithAnimation('rm_ch_create_block');
    setRightTabSelectedClass();

    $("#delete_button_div").css("display", "none");
    $("#delete_button").css("display", "none");
    $("#export_button").css("display", "none");
    $("#create_button_label").css("display", "block");
    $("#create_button").attr("value", "Create");
    //RossAscends: commented this out as part of the auto-loading token counter
    //$('#result_info').html('&nbsp;');

    //create text poles
    $("#rm_button_back").css("display", "inline-block");
    $("#character_import_button").css("display", "inline-block");
    $("#character_popup_text_h3").text("Create character");
    $("#character_name_pole").val(create_save_name);
    $("#description_textarea").val(create_save_description);
    $("#personality_textarea").val(create_save_personality);
    $("#firstmessage_textarea").val(create_save_first_message);
    $("#talkativeness_slider").val(create_save_talkativeness);
    $("#scenario_pole").val(create_save_scenario);
    if ($.trim(create_save_mes_example).length == 0) {
        $("#mes_example_textarea").val("<START>");
    } else {
        $("#mes_example_textarea").val(create_save_mes_example);
    }
    $("#avatar_div").css("display", "flex");
    $("#avatar_load_preview").attr("src", default_avatar);
    $("#name_div").css("display", "block");

    $("#form_create").attr("actiontype", "createcharacter");
}

function select_rm_characters() {
    if (prev_selected_char) {
        let newChId = characters.findIndex((x) => x.name == prev_selected_char);
        $(`.character_select[chid="${newChId}"]`).trigger("click");
        prev_selected_char = null;
    }

    menu_type = "characters";
    selectRightMenuWithAnimation('rm_characters_block');
    setRightTabSelectedClass('rm_button_characters');
}

function setExtensionPrompt(key, value) {
    extension_prompts[key] = value;
}

function callPopup(text, type) {
    if (type) {
        popup_type = type;
    }

    $("#dialogue_popup_cancel").css("display", "inline-block");
    switch (popup_type) {
        case "text":
        case "char_not_selected":
            $("#dialogue_popup_ok").text("Ok");
            $("#dialogue_popup_cancel").css("display", "none");
            break;

        case "world_imported":
        case "new_chat":
            $("#dialogue_popup_ok").text("Yes");
            break;
        case "del_world":
        case "del_group":
        default:
            $("#dialogue_popup_ok").text("Delete");
    }
    $("#dialogue_popup_text").html(text);
    $("#shadow_popup").css("display", "block");
    $("#shadow_popup").transition({
        opacity: 1.0,
        duration: animation_rm_duration,
        easing: animation_rm_easing,
    });
}

function read_bg_load(input) {
    if (input.files && input.files[0]) {
        var reader = new FileReader();

        reader.onload = function (e) {
            $("#bg_load_preview")
                .attr("src", e.target.result)
                .width(103)
                .height(83);

            var formData = new FormData($("#form_bg_download").get(0));

            //console.log(formData);
            jQuery.ajax({
                type: "POST",
                url: "/downloadbackground",
                data: formData,
                beforeSend: function () {
                    //$('#create_button').attr('value','Creating...');
                },
                cache: false,
                contentType: false,
                processData: false,
                success: function (html) {
                    setBackground(html);
                    if (bg1_toggle == true) {
                        // this is a repeat of the background setting function for when  user uploads a new BG image
                        bg1_toggle = false; // should make the Bg setting a modular function to be called in both cases
                        var number_bg = 2;
                        var target_opacity = 1.0;
                    } else {
                        bg1_toggle = true;
                        var number_bg = 1;
                        var target_opacity = 0.0;
                    }
                    $("#bg2").transition({
                        opacity: target_opacity,
                        duration: 1300, //animation_rm_duration,
                        easing: "linear",
                        complete: function () {
                            $("#options").css("display", "none");
                        },
                    });
                    $("#bg" + number_bg).css(
                        "background-image",
                        "url(" + e.target.result + ")"
                    );
                    $("#form_bg_download").after(
                        `<div class=bg_example>
                            <img bgfile="${html}" class="bg_example_img" style="background-image: url(backgrounds/"${html});">
                            <img bgfile="${html}" class=bg_example_cross src="img/cross.png">
                        </div>`
                    );
                },
                error: function (jqXHR, exception) {
                    console.log(exception);
                    console.log(jqXHR);
                },
            });
        };

        reader.readAsDataURL(input.files[0]);
    }
}

function showSwipeButtons() {
    if (
        chat[chat.length - 1].is_system ||
        !swipes ||
        $('.mes:last').attr('mesid') <= 0 ||
        chat[chat.length - 1].is_user ||
        count_view_mes <= 1
    ) { return; }

    //had to add this to make the swipe counter work
    //(copied from the onclick functions for swipe buttons..
    //don't know why the array isn't set for non-swipe messsages in Generate or addOneMessage..)

    if (chat[chat.length - 1]['swipe_id'] === undefined) {              // if there is no swipe-message in the last spot of the chat array
        chat[chat.length - 1]['swipe_id'] = 0;                        // set it to id 0
        chat[chat.length - 1]['swipes'] = [];                         // empty the array
        chat[chat.length - 1]['swipes'][0] = chat[chat.length - 1]['mes'];  //assign swipe array with last message from chat
    }

    const currentMessage = $("#chat").children().filter(`[mesid="${count_view_mes - 1}"]`);
    const swipeId = chat[chat.length - 1].swipe_id;
    var swipesCounterHTML = (`${(swipeId + 1)}/${(chat[chat.length - 1].swipes.length)}`);

    if (swipeId !== undefined && swipeId != 0) {
        currentMessage.children('.swipe_left').css('display', 'flex');
    }
    if (is_send_press === false || chat[chat.length - 1].swipes.length >= swipeId) {     //only show right when generate is off, or when next right swipe would not make a generate happen
        currentMessage.children('.swipe_right').css('display', 'flex');
        currentMessage.children('.swipe_right').css('opacity', '0.3');
    }
    //console.log((chat[chat.length - 1]));
    if ((chat[chat.length - 1].swipes.length - swipeId) === 1) {
        //console.log('highlighting R swipe');
        currentMessage.children('.swipe_right').css('opacity', '0.7');
    }
    //console.log(swipesCounterHTML);

    $(".swipes-counter").html(swipesCounterHTML);

    //console.log(swipeId);
    //console.log(chat[chat.length - 1].swipes.length);
}

function hideSwipeButtons() {
    //console.log('hideswipebuttons entered');
    $("#chat").children().filter('[mesid="' + (count_view_mes - 1) + '"]').children('.swipe_right').css('display', 'none');
    $("#chat").children().filter('[mesid="' + (count_view_mes - 1) + '"]').children('.swipe_left').css('display', 'none');
}

window["TavernAI"].getContext = function () {
    return {
        chat: chat,
        characters: characters,
        groups: groups,
        worldInfo: world_info_data,
        name1: name1,
        name2: name2,
        characterId: this_chid,
        groupId: selected_group,
        chatId: this_chid && characters[this_chid] && characters[this_chid].chat,
        onlineStatus: online_status,
        addOneMessage: addOneMessage,
        generate: Generate,
        encode: encode,
        extensionPrompts: extension_prompts,
        setExtensionPrompt: setExtensionPrompt,
        saveChat: saveChat,
        sendSystemMessage: sendSystemMessage,
    };
};

$(document).ready(function () {

    $('#swipes-checkbox').change(function () {
        console.log('detected swipes-checkbox changed values')
        swipes = !!$('#swipes-checkbox').prop('checked');
        if (swipes) {
            //console.log('toggle change calling showswipebtns');
            showSwipeButtons();
        } else {
            hideSwipeButtons();
        }
        saveSettingsDebounced();
    });

    ///// SWIPE BUTTON CLICKS ///////

    $(document).on('click', '.swipe_right', function () {               //when we click swipe right button
        const swipe_duration = 120;
        const swipe_range = 700;
        //console.log(swipe_range);
        let run_generate = false;
        let run_swipe_right = false;
        if (chat[chat.length - 1]['swipe_id'] === undefined) {              // if there is no swipe-message in the last spot of the chat array
            chat[chat.length - 1]['swipe_id'] = 0;                        // set it to id 0
            chat[chat.length - 1]['swipes'] = [];                         // empty the array
            chat[chat.length - 1]['swipes'][0] = chat[chat.length - 1]['mes'];  //assign swipe array with last message from chat
        }
        chat[chat.length - 1]['swipe_id']++;                                      //make new slot in array
        //console.log(chat[chat.length-1]['swipes']);
        if (parseInt(chat[chat.length - 1]['swipe_id']) === chat[chat.length - 1]['swipes'].length) { //if swipe id of last message is the same as the length of the 'swipes' array

            run_generate = true;
        } else if (parseInt(chat[chat.length - 1]['swipe_id']) < chat[chat.length - 1]['swipes'].length) { //otherwise, if the id is less than the number of swipes
            chat[chat.length - 1]['mes'] = chat[chat.length - 1]['swipes'][chat[chat.length - 1]['swipe_id']]; //load the last mes box with the latest generation
            run_swipe_right = true; //then prepare to do normal right swipe to show next message
        }

        if (chat[chat.length - 1]['swipe_id'] > chat[chat.length - 1]['swipes'].length) { //if we swipe right while generating (the swipe ID is greater than what we are viewing now)
            chat[chat.length - 1]['swipe_id'] = chat[chat.length - 1]['swipes'].length; //show that message slot (will be '...' while generating)
        }
        if (run_generate) {               //hide swipe arrows while generating
            $(this).css('display', 'none');

        }
        if (run_generate || run_swipe_right) {                // handles animated transitions when swipe right, specifically height transitions between messages

            let this_mes_div = $(this).parent();
            let this_mes_block = $(this).parent().children('.mes_block').children('.mes_text');
            const this_mes_div_height = this_mes_div[0].scrollHeight;
            const this_mes_block_height = this_mes_block[0].scrollHeight;

            this_mes_div.children('.swipe_left').css('display', 'flex');
            this_mes_div.children('.mes_block').transition({        // this moves the div back and forth
                x: '-' + swipe_range,
                duration: swipe_duration,
                easing: animation_rm_easing,
                queue: false,
                complete: function () {

                    const is_animation_scroll = ($('#chat').scrollTop() >= ($('#chat').prop("scrollHeight") - $('#chat').outerHeight()) - 10);
                    //console.log(parseInt(chat[chat.length-1]['swipe_id']));
                    //console.log(chat[chat.length-1]['swipes'].length);
                    if (run_generate && parseInt(chat[chat.length - 1]['swipe_id']) === chat[chat.length - 1]['swipes'].length) {
                        //console.log('showing ""..."');
                        $("#chat").children().filter('[mesid="' + (count_view_mes - 1) + '"]').children('.mes_block').children('.mes_text').html('...');  //shows "..." while generating
                    } else {
                        //console.log('showing previously generated swipe candidate, or "..."');
                        //console.log('onclick right swipe calling addOneMessage');
                        addOneMessage(chat[chat.length - 1], 'swipe');
                    }
                    let new_height = this_mes_div_height - (this_mes_block_height - this_mes_block[0].scrollHeight);
                    if (new_height < 103) new_height = 103;


                    this_mes_div.animate({ height: new_height + 'px' }, {
                        duration: 100,
                        queue: false,
                        progress: function () {
                            // Scroll the chat down as the message expands
                            if (is_animation_scroll) $("#chat").scrollTop($("#chat")[0].scrollHeight);
                        },
                        complete: function () {
                            this_mes_div.css('height', 'auto');
                            // Scroll the chat down to the bottom once the animation is complete
                            if (is_animation_scroll) $("#chat").scrollTop($("#chat")[0].scrollHeight);
                        }
                    });
                    this_mes_div.children('.mes_block').transition({
                        x: swipe_range,
                        duration: 0,
                        easing: animation_rm_easing,
                        queue: false,
                        complete: function () {
                            this_mes_div.children('.mes_block').transition({
                                x: '0px',
                                duration: swipe_duration,
                                easing: animation_rm_easing,
                                queue: false,
                                complete: function () {
                                    if (run_generate && !is_send_press && parseInt(chat[chat.length - 1]['swipe_id']) === chat[chat.length - 1]['swipes'].length) {
                                        console.log('caught here 2');
                                        is_send_press = true;
                                        Generate('swipe');
                                    } else {
                                        if (parseInt(chat[chat.length - 1]['swipe_id']) !== chat[chat.length - 1]['swipes'].length) {
                                            if (selected_group) {
                                                saveGroupChat(selected_group);
                                            } else {
                                                saveChat();
                                            }
                                        }
                                    }
                                }
                            });
                        }
                    });
                }
            });

            $(this).parent().children('.avatar').transition({ // moves avatar aong with swipe
                x: '-' + swipe_range,
                duration: swipe_duration,
                easing: animation_rm_easing,
                queue: false,
                complete: function () {
                    $(this).parent().children('.avatar').transition({
                        x: swipe_range,
                        duration: 0,
                        easing: animation_rm_easing,
                        queue: false,
                        complete: function () {
                            $(this).parent().children('.avatar').transition({
                                x: '0px',
                                duration: swipe_duration,
                                easing: animation_rm_easing,
                                queue: false,
                                complete: function () {

                                }
                            });
                        }
                    });
                }
            });
        }

    });

    $(document).on('click', '.swipe_left', function () {      // when we swipe left..but no generation.
        const swipe_duration = 120;
        const swipe_range = '700px';
        chat[chat.length - 1]['swipe_id']--;
        if (chat[chat.length - 1]['swipe_id'] >= 0) {
            /*$(this).parent().children('swipe_right').css('display', 'flex');
            if (chat[chat.length - 1]['swipe_id'] === 0) {
                $(this).css('display', 'none');
            }*/ // Just in case
            let this_mes_div = $(this).parent();
            let this_mes_block = $(this).parent().children('.mes_block').children('.mes_text');
            const this_mes_div_height = this_mes_div[0].scrollHeight;
            this_mes_div.css('height', this_mes_div_height);
            const this_mes_block_height = this_mes_block[0].scrollHeight;
            chat[chat.length - 1]['mes'] = chat[chat.length - 1]['swipes'][chat[chat.length - 1]['swipe_id']];
            $(this).parent().children('.mes_block').transition({
                x: swipe_range,
                duration: swipe_duration,
                easing: animation_rm_easing,
                queue: false,
                complete: function () {
                    const is_animation_scroll = ($('#chat').scrollTop() >= ($('#chat').prop("scrollHeight") - $('#chat').outerHeight()) - 10);
                    //console.log('on left swipe click calling addOneMessage');
                    addOneMessage(chat[chat.length - 1], 'swipe');
                    let new_height = this_mes_div_height - (this_mes_block_height - this_mes_block[0].scrollHeight);
                    if (new_height < 103) new_height = 103;
                    this_mes_div.animate({ height: new_height + 'px' }, {
                        duration: 100,
                        queue: false,
                        progress: function () {
                            // Scroll the chat down as the message expands

                            if (is_animation_scroll) $("#chat").scrollTop($("#chat")[0].scrollHeight);
                        },
                        complete: function () {
                            this_mes_div.css('height', 'auto');
                            // Scroll the chat down to the bottom once the animation is complete
                            if (is_animation_scroll) $("#chat").scrollTop($("#chat")[0].scrollHeight);
                        }
                    });
                    $(this).parent().children('.mes_block').transition({
                        x: '-' + swipe_range,
                        duration: 0,
                        easing: animation_rm_easing,
                        queue: false,
                        complete: function () {
                            $(this).parent().children('.mes_block').transition({
                                x: '0px',
                                duration: swipe_duration,
                                easing: animation_rm_easing,
                                queue: false,
                                complete: function () {
                                    if (selected_group) {
                                        saveGroupChat(selected_group);
                                    } else {
                                        saveChat();
                                    }
                                }
                            });
                        }
                    });
                }
            });

            $(this).parent().children('.avatar').transition({
                x: swipe_range,
                duration: swipe_duration,
                easing: animation_rm_easing,
                queue: false,
                complete: function () {
                    $(this).parent().children('.avatar').transition({
                        x: '-' + swipe_range,
                        duration: 0,
                        easing: animation_rm_easing,
                        queue: false,
                        complete: function () {
                            $(this).parent().children('.avatar').transition({
                                x: '0px',
                                duration: swipe_duration,
                                easing: animation_rm_easing,
                                queue: false,
                                complete: function () {

                                }
                            });
                        }
                    });
                }
            });
        }
        if (chat[chat.length - 1]['swipe_id'] < 0) {
            chat[chat.length - 1]['swipe_id'] = 0;
        }
    });

    $("#character_search_bar").on("input", function () {
        const selector = ['#rm_print_characters_block .character_select', '#rm_print_characters_block .group_select'].join(',');
        const searchValue = $(this).val().trim().toLowerCase();

        if (!searchValue) {
            $(selector).show();
        } else {
            $(selector).each(function () {
                $(this).children(".ch_name").text().toLowerCase().includes(searchValue)
                    ? $(this).show()
                    : $(this).hide();
            });
        }
    });

    $("#send_but").click(function () {
        if (is_send_press == false) {
            is_send_press = true;
            Generate();
        }
    });

    $("#send_textarea").keydown(function (e) {
        if (!e.shiftKey && !e.ctrlKey && e.key == "Enter" && is_send_press == false) {
            is_send_press = true;
            e.preventDefault();
            Generate();
        }
    });

    //menu buttons setup

    $("#rm_button_settings").click(function () {
        selected_button = "settings";
        menu_type = "settings";
        selectRightMenuWithAnimation('rm_api_block');
        setRightTabSelectedClass('rm_button_settings');
    });
    $("#rm_button_characters").click(function () {
        selected_button = "characters";
        select_rm_characters();
    });
    $("#rm_button_back").click(function () {
        selected_button = "characters";
        select_rm_characters();
    });
    $("#rm_button_create").click(function () {
        selected_button = "create";
        select_rm_create();
    });
    $("#rm_button_selected_ch").click(function () {
        if (selected_group) {
            select_group_chats(selected_group);
        } else {
            selected_button = "character_edit";
            select_selected_character(this_chid);
        }
    });

    $(document).on("click", ".character_select", function () {
        if (selected_group && is_group_generating) {
            return;
        }

        if (this_chid !== $(this).attr("chid")) {
            //if clicked on a different character from what was currently selected
            if (!is_send_press) {
                resetSelectedGroup();
                this_edit_mes_id = undefined;
                selected_button = "character_edit";
                this_chid = $(this).attr("chid");
                active_character = this_chid;
                clearChat();
                chat.length = 0;
                getChat();

                //console.log('Clicked on '+characters[this_chid].name+' Active_Character set to: '+active_character+' (ChID:'+this_chid+')');
            }
        } else {
            //if clicked on character that was already selected
            selected_button = "character_edit";
            select_selected_character(this_chid);
        }
        $("#character_search_bar").val("").trigger("input");
    });


    $(document).on("input", ".edit_textarea", function () {
        scroll_holder = $("#chat").scrollTop();
        $(this).height(0).height(this.scrollHeight);
        is_use_scroll_holder = true;
    });
    $("#chat").on("scroll", function () {
        if (is_use_scroll_holder) {
            $("#chat").scrollTop(scroll_holder);
            is_use_scroll_holder = false;
        }
    });
    $(document).on("click", ".del_checkbox", function () {
        //when a 'delete message' checkbox is clicked
        $(".del_checkbox").each(function () {
            $(this).prop("checked", false);
            $(this).parent().css("background", css_mes_bg);
        });
        $(this).parent().css("background", "#600"); //sets the bg of the mes selected for deletion
        var i = $(this).parent().attr("mesid"); //checks the message ID in the chat
        this_del_mes = i;
        while (i < chat.length) {
            //as long as the current message ID is less than the total chat length
            $(".mes[mesid='" + i + "']").css("background", "#600"); //sets the bg of the all msgs BELOW the selected .mes
            $(".mes[mesid='" + i + "']")
                .children(".del_checkbox")
                .prop("checked", true);
            i++;
            //console.log(i);
        }
    });
    $(document).on("click", "#user_avatar_block .avatar", function () {
        user_avatar = $(this).attr("imgfile");
        $(".mes").each(function () {
            if ($(this).attr("ch_name") == name1) {
                $(this)
                    .children(".avatar")
                    .children("img")
                    .attr("src", "User Avatars/" + user_avatar);
            }
        });
        saveSettingsDebounced();
        highlightSelectedAvatar();
    });
    $(document).on("click", "#user_avatar_block .avatar_upload", function () {
        $("#avatar_upload_file").click();
    });
    $("#avatar_upload_file").on("change", function (e) {
        const file = e.target.files[0];

        if (!file) {
            return;
        }

        const formData = new FormData($("#form_upload_avatar").get(0));

        jQuery.ajax({
            type: "POST",
            url: "/uploaduseravatar",
            data: formData,
            beforeSend: () => { },
            cache: false,
            contentType: false,
            processData: false,
            success: function (data) {
                if (data.path) {
                    appendUserAvatar(data.path);
                }
            },
            error: (jqXHR, exception) => { },
        });

        // Will allow to select the same file twice in a row
        $("#form_upload_avatar").trigger("reset");
    });

    $(document).on("click", ".bg_example", function () {
        //when user clicks on a BG thumbnail...
        var this_bgfile = $(this).attr("bgfile"); // this_bgfile = whatever they clicked

        if (bg1_toggle == true) {
            //if bg1 is toggled true (initially set as true in first JS vars)
            bg1_toggle = false; // then toggle it false
            var number_bg = 2; // sets a variable for bg2
            var target_opacity = 1.0; // target opacity is 100%
        } else {
            //if bg1 is FALSE
            bg1_toggle = true; // make it true
            var number_bg = 1; // set variable to bg1..
            var target_opacity = 0.0; // set target opacity to 0
        }
        $("#bg2").stop(); // first, stop whatever BG transition was happening before
        $("#bg2").transition({
            // start a new BG transition routine
            opacity: target_opacity, // set opacity to previously set variable
            duration: 1300, //animation_rm_duration,
            easing: "linear",
            complete: function () {
            },
        });
        $("#bg" + number_bg).css(
            "background-image",
            'url("backgrounds/' + this_bgfile + '")'
        );
        setBackground(this_bgfile);
    });
    $(document).on("click", ".bg_example_cross", function () {
        bg_file_for_del = $(this);
        //$(this).parent().remove();
        //delBackground(this_bgfile);
        popup_type = "del_bg";
        callPopup("<h3>Delete the background?</h3>");
    });
    $("#advanced_div").click(function () {
        if (!is_advanced_char_open) {
            is_advanced_char_open = true;
            $("#character_popup").css("display", "grid");
            $("#character_popup").css("opacity", 0.0);
            $("#character_popup").transition({
                opacity: 1.0,
                duration: animation_rm_duration,
                easing: animation_rm_easing,
            });
        } else {
            is_advanced_char_open = false;
            $("#character_popup").css("display", "none");
        }
    });
    $("#character_cross").click(function () {
        is_advanced_char_open = false;
        $("#character_popup").css("display", "none");
    });
    $("#character_popup_ok").click(function () {
        is_advanced_char_open = false;
        $("#character_popup").css("display", "none");
    });
    $("#dialogue_popup_ok").click(function () {
        $("#shadow_popup").css("display", "none");
        $("#shadow_popup").css("opacity:", 0.0);
        if (popup_type == "del_bg") {
            delBackground(bg_file_for_del.attr("bgfile"));
            bg_file_for_del.parent().remove();
        }
        if (popup_type == "del_ch") {
            console.log(
                "Deleting character -- ChID: " +
                this_chid +
                " -- Name: " +
                characters[this_chid].name
            );
            var msg = jQuery("#form_create").serialize(); // ID form
            jQuery.ajax({
                method: "POST",
                url: "/deletecharacter",
                beforeSend: function () {
                    select_rm_info("Character deleted");
                    //$('#create_button').attr('value','Deleting...');
                },
                data: msg,
                cache: false,
                success: function (html) {
                    //RossAscends: New handling of character deletion that avoids page refreshes and should have fixed char corruption due to cache problems.
                    //due to how it is handled with 'popup_type', i couldn't find a way to make my method completely modular, so keeping it in TAI-main.js as a new default.
                    //this allows for dynamic refresh of character list after deleting a character.
                    $("#character_cross").click(); // closes advanced editing popup
                    this_chid = "invalid-safety-id"; // unsets expected chid before reloading (related to getCharacters/printCharacters from using old arrays)
                    characters.length = 0; // resets the characters array, forcing getcharacters to reset
                    name2 = systemUserName; // replaces deleted charcter name with system user since she will be displayed next.
                    chat = [...safetychat]; // sets up system user to tell user about having deleted a character
                    setRightTabSelectedClass() // 'deselects' character's tab panel
                    $(document.getElementById("rm_button_selected_ch"))
                        .children("h2")
                        .text(""); // removes character name from nav tabs
                    clearChat(); // removes deleted char's chat
                    this_chid = undefined; // prevents getCharacters from trying to load an invalid char.
                    getCharacters(); // gets the new list of characters (that doesn't include the deleted one)
                    printMessages(); // prints out system user's 'deleted character' message
                    //console.log("#dialogue_popup_ok(del-char) >>>> saving");
                    saveSettingsDebounced(); // saving settings to keep changes to variables
                    //getCharacters();
                    //$('#create_button_div').html(html);
                },
            });
        }
        if (popup_type === "world_imported") {
            selectImportedWorldInfo();
        }
        if (popup_type === "del_world" && world_info) {
            deleteWorldInfo(world_info);
        }
        if (popup_type === "del_group") {
            const groupId = $("#dialogue_popup").data("group_id");

            if (groupId) {
                deleteGroup(groupId);
            }
        }
        //Make a new chat for selected character
        if (
            popup_type == "new_chat" &&
            this_chid != undefined &&
            menu_type != "create"
        ) {
            //Fix it; New chat doesn't create while open create character menu
            clearChat();
            chat.length = 0;
            characters[this_chid].chat = name2 + " - " + humanizedDateTime(); //RossAscends: added character name to new chat filenames and replaced Date.now() with humanizedDateTime;
            $("#selected_chat_pole").val(characters[this_chid].chat);
            saveCharacterDebounced();
            getChat();
        }
    });
    $("#dialogue_popup_cancel").click(function () {
        $("#shadow_popup").css("display", "none");
        $("#shadow_popup").css("opacity:", 0.0);
        popup_type = "";
    });

    $("#add_bg_button").change(function () {
        read_bg_load(this);
    });

    $("#add_avatar_button").change(function () {
        is_mes_reload_avatar = Date.now();
        read_avatar_load(this);
    });

    $("#form_create").submit(function (e) {
        $("#rm_info_avatar").html("");
        var formData = new FormData($("#form_create").get(0));
        if ($("#form_create").attr("actiontype") == "createcharacter") {
            if ($("#character_name_pole").val().length > 0) {
                //if the character name text area isn't empty (only posible when creating a new character)
                //console.log('/createcharacter entered');
                jQuery.ajax({
                    type: "POST",
                    url: "/createcharacter",
                    data: formData,
                    beforeSend: function () {
                        $("#create_button").attr("disabled", true);
                        $("#create_button").attr("value", "⏳");
                    },
                    cache: false,
                    contentType: false,
                    processData: false,
                    success: async function (html) {
                        $("#character_cross").click(); //closes the advanced character editing popup
                        $("#character_name_pole").val("");
                        create_save_name = "";
                        $("#description_textarea").val("");
                        create_save_description = "";
                        $("#personality_textarea").val("");
                        create_save_personality = "";
                        $("#firstmessage_textarea").val("");
                        create_save_first_message = "";
                        $("#talkativeness_slider").val(talkativeness_default);
                        create_save_talkativeness = talkativeness_default;

                        $("#character_popup_text_h3").text("Create character");

                        $("#scenario_pole").val("");
                        create_save_scenario = "";
                        $("#mes_example_textarea").val("");
                        create_save_mes_example = "";

                        create_save_avatar = "";

                        $("#create_button").removeAttr("disabled");
                        $("#add_avatar_button").replaceWith(
                            $("#add_avatar_button").val("").clone(true)
                        );

                        $("#create_button").attr("value", "✅");
                        if (true) {
                            let oldSelectedChar = null;
                            if (this_chid != undefined && this_chid != "invalid-safety-id") {
                                oldSelectedChar = characters[this_chid].name;
                            }

                            await getCharacters();

                            $("#rm_info_block").transition({ opacity: 0, duration: 0 });
                            var $prev_img = $("#avatar_div_div").clone();
                            $("#rm_info_avatar").append($prev_img);
                            select_rm_info("Character created", oldSelectedChar);

                            $("#rm_info_block").transition({ opacity: 1.0, duration: 2000 });
                        } else {
                            $("#result_info").html(html);
                        }
                    },
                    error: function (jqXHR, exception) {
                        //alert('ERROR: '+xhr.status+ ' Status Text: '+xhr.statusText+' '+xhr.responseText);
                        $("#create_button").removeAttr("disabled");
                    },
                });
            } else {
                $("#result_info").html("Name not entered");
            }
        } else {
            //console.log('/editcharacter -- entered.');
            //console.log('Avatar Button Value:'+$("#add_avatar_button").val());
            jQuery.ajax({
                type: "POST",
                url: "/editcharacter",
                data: formData,
                beforeSend: function () {
                    $("#create_button").attr("disabled", true);
                    $("#create_button").attr("value", "Save");
                },
                cache: false,
                contentType: false,
                processData: false,
                success: function (html) {
                    $(".mes").each(function () {
                        if ($(this).attr("ch_name") != name1) {
                            $(this)
                                .children(".avatar")
                                .children("img")
                                .attr("src", $("#avatar_load_preview").attr("src"));
                        }
                    });
                    if (chat.length === 1) {
                        var this_ch_mes = default_ch_mes;
                        if ($("#firstmessage_textarea").val() != "") {
                            this_ch_mes = $("#firstmessage_textarea").val();
                        }
                        if (
                            this_ch_mes !=
                            $.trim(
                                $("#chat")
                                    .children(".mes")
                                    .children(".mes_block")
                                    .children(".mes_text")
                                    .text()
                            )
                        ) {
                            clearChat();
                            chat.length = 0;
                            chat[0] = {};
                            chat[0]["name"] = name2;
                            chat[0]["is_user"] = false;
                            chat[0]["is_name"] = true;
                            chat[0]["mes"] = this_ch_mes;
                            add_mes_without_animation = true;
                            //console.log('form create submission calling addOneMessage');
                            addOneMessage(chat[0]);
                        }
                    }
                    $("#create_button").removeAttr("disabled");
                    getCharacters();

                    $("#add_avatar_button").replaceWith(
                        $("#add_avatar_button").val("").clone(true)
                    );
                    $("#create_button").attr("value", "Save");
                },
                error: function (jqXHR, exception) {
                    $("#create_button").removeAttr("disabled");
                    $("#result_info").html("<font color=red>Error: no connection</font>");
                },
            });
        }
    });

    $("#delete_button").click(function () {
        popup_type = "del_ch";
        callPopup(
            "<h3>Delete the character?</h3>Your chat will be closed."
        );
    });

    $("#rm_info_button").click(function () {
        $("#rm_info_avatar").html("");
        select_rm_characters();
    });

    //////// OPTIMIZED ALL CHAR CREATION/EDITING TEXTAREA LISTENERS ///////////////

    $("#character_name_pole").on("input", function () {
        if (menu_type == "create") {
            create_save_name = $("#character_name_pole").val();
        }
    });

    $("#description_textarea, #personality_textarea, #scenario_pole, #mes_example_textarea, #firstmessage_textarea")
        .on("input", function () {
            if (menu_type == "create") {
                create_save_description = $("#description_textarea").val();
                create_save_personality = $("#personality_textarea").val();
                create_save_scenario = $("#scenario_pole").val();
                create_save_mes_example = $("#mes_example_textarea").val();
                create_save_first_message = $("#firstmessage_textarea").val();
            } else {
                saveCharacterDebounced();
            }
        });

    $("#talkativeness_slider").on("input", function () {
        if (menu_type == "create") {
            create_save_talkativeness = $("#talkativeness_slider").val();
        } else {
            saveCharacterDebounced();
        }
    });

    ///////////////////////////////////////////////////////////////////////////////////

    $("#api_button").click(function () {
        if ($("#api_url_text").val() != "") {
            $("#api_loading").css("display", "inline-block");
            $("#api_button").css("display", "none");
            api_server = $("#api_url_text").val();
            api_server = $.trim(api_server);
            //console.log("1: "+api_server);
            if (api_server.substr(api_server.length - 1, 1) == "/") {
                api_server = api_server.substr(0, api_server.length - 1);
            }
            if (
                !(
                    api_server.substr(api_server.length - 3, 3) == "api" ||
                    api_server.substr(api_server.length - 4, 4) == "api/"
                )
            ) {
                api_server = api_server + "/api";
            }
            //console.log("2: "+api_server);
            main_api = "kobold";
            saveSettingsDebounced();
            is_get_status = true;
            is_api_button_press = true;
            getStatus();
            clearSoftPromptsList();
            getSoftPromptsList();
        }
    });

    $("#api_button_textgenerationwebui").click(function () {
        if ($("#textgenerationwebui_api_url_text").val() != "") {
            $("#api_loading_textgenerationwebui").css("display", "inline-block");
            $("#api_button_textgenerationwebui").css("display", "none");
            api_server_textgenerationwebui = $(
                "#textgenerationwebui_api_url_text"
            ).val();
            api_server_textgenerationwebui = $.trim(api_server_textgenerationwebui);
            if (
                api_server_textgenerationwebui.substr(
                    api_server_textgenerationwebui.length - 1,
                    1
                ) == "/"
            ) {
                api_server_textgenerationwebui = api_server_textgenerationwebui.substr(
                    0,
                    api_server_textgenerationwebui.length - 1
                );
            }
            //console.log("2: "+api_server_textgenerationwebui);
            main_api = "textgenerationwebui";
            saveSettingsDebounced();
            is_get_status = true;
            is_api_button_press = true;
            getStatus();
        }
    });

    $("body").click(function () {
        if ($("#options").css("opacity") == 1.0) {
            $("#options").transition({
                opacity: 0.0,
                duration: 100, //animation_rm_duration,
                easing: animation_rm_easing,
                complete: function () {
                    $("#options").css("display", "none");
                },
            });
        }
    });

    $("#options_button").click(function () {
        // this is the options button click function, shows the options menu if closed
        if (
            $("#options").css("display") === "none" &&
            $("#options").css("opacity") == 0.0
        ) {
            $("#options").css("display", "block");
            $("#options").transition({
                opacity: 1.0, // the manual setting of CSS via JS is what allows the click-away feature to work
                duration: 100,
                easing: animation_rm_easing,
                complete: function () { },
            });
        }
    });

    ///////////// OPTIMIZED LISTENERS FOR LEFT SIDE OPTIONS POPUP MENU //////////////////////

    $("#options_button [id]").on("click", function () {
        var id = $(this).attr("id");

        if (id == "option_select_chat") {
            if (selected_group) {
                // will open a chat selection screen
                openNavToggle();
                $("#rm_button_characters").trigger("click");
                return;
            }
            if (this_chid != undefined && !is_send_press) {
                getAllCharaChats();
                $("#shadow_select_chat_popup").css("display", "block");
                $("#shadow_select_chat_popup").css("opacity", 0.0);
                $("#shadow_select_chat_popup").transition({
                    opacity: 1.0,
                    duration: animation_rm_duration,
                    easing: animation_rm_easing,
                });
            }
        }

        else if (id == "option_start_new_chat") {
            if (selected_group) {
                // will open a group creation screen
                openNavToggle();
                $("#rm_button_group_chats").trigger("click");
                return;
            }
            if (this_chid != undefined && !is_send_press) {
                popup_type = "new_chat";
                callPopup("<h3>Start new chat?</h3>");
            }
        }

        else if (id == "option_regenerate") {
            if (is_send_press == false) {
                //hideSwipeButtons();

                if (selected_group) {
                    regenerateGroup();
                }
                else {
                    is_send_press = true;
                    Generate("regenerate");
                }
            }
        }

        else if (id == "option_delete_mes") {
            hideSwipeButtons();
            if ((this_chid != undefined && !is_send_press) || (selected_group && !is_group_generating)) {
                $("#dialogue_del_mes").css("display", "block");
                $("#send_form").css("display", "none");
                $(".del_checkbox").each(function () {
                    if ($(this).parent().attr("mesid") != 0) {
                        $(this).css("display", "block");
                        $(this).parent().children(".for_checkbox").css("display", "none");
                    }
                });
            }
        }
    });

    //////////////////////////////////////////////////////////////////////////////////////////////

    //functionality for the cancel delete messages button, reverts to normal display of input form
    $("#dialogue_del_mes_cancel").click(function () {
        $("#dialogue_del_mes").css("display", "none");
        $("#send_form").css("display", css_send_form_display);
        $(".del_checkbox").each(function () {
            $(this).css("display", "none");
            $(this).parent().children(".for_checkbox").css("display", "block");
            $(this).parent().css("background", css_mes_bg);
            $(this).prop("checked", false);
        });
        this_del_mes = 0;
        console.log('canceled del msgs, calling showswipesbtns');
        showSwipeButtons();
    });

    //confirms message delation with the "ok" button
    $("#dialogue_del_mes_ok").click(function () {
        $("#dialogue_del_mes").css("display", "none");
        $("#send_form").css("display", css_send_form_display);
        $(".del_checkbox").each(function () {
            $(this).css("display", "none");
            $(this).parent().children(".for_checkbox").css("display", "block");
            $(this).parent().css("background", css_mes_bg);
            $(this).prop("checked", false);
        });
        if (this_del_mes != 0) {
            $(".mes[mesid='" + this_del_mes + "']")
                .nextAll("div")
                .remove();
            $(".mes[mesid='" + this_del_mes + "']").remove();
            chat.length = this_del_mes;
            count_view_mes = this_del_mes;
            if (selected_group) {
                saveGroupChat(selected_group);
            } else {
                saveChat();
            }
            var $textchat = $("#chat");
            $textchat.scrollTop($textchat[0].scrollHeight);
        }
        this_del_mes = 0;
        $('#chat .mes').last().addClass('last_mes');
        $('#chat .mes').eq(-2).removeClass('last_mes');
        console.log('confirmed del msgs, calling showswipesbtns');
        showSwipeButtons();
    });

    $("#settings_perset").change(function () {
        if ($("#settings_perset").find(":selected").val() != "gui") {
            preset_settings = $("#settings_perset").find(":selected").text();
            const preset = koboldai_settings[koboldai_setting_names[preset_settings]];
            loadKoboldSettings(preset);

            amount_gen = preset.genamt;
            $("#amount_gen").val(amount_gen);
            $("#amount_gen_counter").text(`${amount_gen} Tokens`);

            max_context = preset.max_length;
            $("#max_context").val(max_context);
            $("#max_context_counter").text(`${max_context} Tokens`);

            $("#range_block").children().prop("disabled", false);

            $("#range_block").css("opacity", 1.0);
            $("#amount_gen_block").children().prop("disabled", false);

            $("#amount_gen_block").css("opacity", 1.0);
        } else {
            //$('.button').disableSelection();
            preset_settings = "gui";
            $("#range_block").children().prop("disabled", true);

            $("#range_block").css("opacity", 0.5);
            $("#amount_gen_block").children().prop("disabled", true);

            $("#amount_gen_block").css("opacity", 0.45);
        }
        saveSettingsDebounced();
    });

    $("#settings_perset_novel").change(function () {
        nai_settings.preset_settings_novel = $("#settings_perset_novel")
            .find(":selected")
            .text();

        const preset = novelai_settings[novelai_setting_names[nai_settings.preset_settings_novel]];
        loadNovelPreset(preset);
        
        saveSettingsDebounced();
    });

    $("#main_api").change(function () {
        is_pygmalion = false;
        is_get_status = false;
        is_get_status_novel = false;
        online_status = "no_connection";
        clearSoftPromptsList();
        checkOnlineStatus();
        changeMainAPI();
        saveSettingsDebounced();
    });

    $("#softprompt").change(async function () {
        if (!api_server) {
            return;
        }

        const selected = $("#softprompt").find(":selected").val();
        const response = await fetch("/setsoftprompt", {
            method: "POST",
            headers: {
                "Content-Type": "application/json",
                "X-CSRF-Token": token,
            },
            body: JSON.stringify({ name: selected, api_server: api_server }),
        });

        if (!response.ok) {
            console.error("Couldn't change soft prompt");
        }
    });

    ////////////////// OPTIMIZED RANGE SLIDER LISTENERS////////////////

    const sliders = [
        {
            sliderId: "#amount_gen",
            counterId: "#amount_gen_counter",
            format: (val) => `${val} Tokens`,
            setValue: (val) => { amount_gen = Number(val); },
        },
        {
            sliderId: "#max_context",
            counterId: "#max_context_counter",
            format: (val) => `${val} Tokens`,
            setValue: (val) => { max_context = Number(val); },
        }
    ];

    sliders.forEach(slider => {
        $(document).on("input", slider.sliderId, function () {
            const value = $(this).val();
            const formattedValue = slider.format(value);
            slider.setValue(value);
            $(slider.counterId).text(formattedValue);
            console.log('saving');
            saveSettingsDebounced();
        });
    });

    //////////////////////////////////////////////////////////////


    $("#style_anchor").change(function () {
        style_anchor = !!$("#style_anchor").prop("checked");
        saveSettingsDebounced();
    });

    $("#character_anchor").change(function () {
        character_anchor = !!$("#character_anchor").prop("checked");
        saveSettingsDebounced();
    });

    $("#donation").click(function () {
        $("#shadow_tips_popup").css("display", "block");
        $("#shadow_tips_popup").transition({
            opacity: 1.0,
            duration: 100,
            easing: animation_rm_easing,
            complete: function () { },
        });
    });

    $("#tips_cross").click(function () {
        $("#shadow_tips_popup").transition({
            opacity: 0.0,
            duration: 100,
            easing: animation_rm_easing,
            complete: function () {
                $("#shadow_tips_popup").css("display", "none");
            },
        });
    });

    $("#select_chat_cross").click(function () {
        $("#shadow_select_chat_popup").css("display", "none");
        $("#load_select_chat_div").css("display", "block");
    });

    //********************
    //***Message Editor***
    $(document).on("click", ".mes_edit", function () {
        if (this_chid !== undefined || selected_group) {
            const message = $(this).closest(".mes");

            if (message.data("isSystem")) {
                return;
            }

            let chatScrollPosition = $("#chat").scrollTop();
            if (this_edit_mes_id !== undefined) {
                let mes_edited = $("#chat")
                    .children()
                    .filter('[mesid="' + this_edit_mes_id + '"]')
                    .children(".mes_block")
                    .children(".ch_name")
                    .children(".mes_edit_done");
                if (edit_mes_id == count_view_mes - 1) { //if the generating swipe (...)
                    if (chat[edit_mes_id]['swipe_id'] !== undefined) {
                        if (chat[edit_mes_id]['swipes'].length === chat[edit_mes_id]['swipe_id']) {
                            run_edit = false;
                        }
                    }
                    if (run_edit) {
                        hideSwipeButtons();
                    }
                }
                messageEditDone(mes_edited);
            }
            $(this).parent().parent().children(".mes_text").empty();
            $(this).css("display", "none");
            $(this)
                .parent()
                .children(".mes_edit_done")
                .css("display", "inline-block");
            $(this).parent().children(".mes_edit_done").css("opacity", 0.0);
            $(this)
                .parent()
                .children(".mes_edit_cancel")
                .css("display", "inline-block");
            $(this).parent().children(".mes_edit_cancel").css("opacity", 0.0);
            $(this)
                .parent()
                .children(".mes_edit_done")
                .transition({
                    opacity: 1.0,
                    duration: 600,
                    easing: "",
                    complete: function () { },
                });
            $(this)
                .parent()
                .children(".mes_edit_cancel")
                .transition({
                    opacity: 1.0,
                    duration: 600,
                    easing: "",
                    complete: function () { },
                });
            var edit_mes_id = $(this).parent().parent().parent().attr("mesid");
            this_edit_mes_id = edit_mes_id;

            var text = chat[edit_mes_id]["mes"];
            if (chat[edit_mes_id]["is_user"]) {
                this_edit_mes_chname = name1;
            } else if (chat[edit_mes_id]["forced_avatar"]) {
                this_edit_mes_chname = chat[edit_mes_id]["name"];
            } else {
                this_edit_mes_chname = name2;
            }
            text = text.trim();
            $(this)
                .parent()
                .parent()
                .children(".mes_text")
                .append(
                    '<textarea class=edit_textarea style="max-width:auto; ">' +
                    text +
                    "</textarea>"
                );
            let edit_textarea = $(this)
                .parent()
                .parent()
                .children(".mes_text")
                .children(".edit_textarea");
            edit_textarea.css("opacity", 0.0);
            edit_textarea.transition({
                opacity: 1.0,
                duration: 0,
                easing: "",
                complete: function () { },
            });
            edit_textarea.height(0);
            edit_textarea.height(edit_textarea[0].scrollHeight);
            edit_textarea.focus();
            edit_textarea[0].setSelectionRange(
                edit_textarea.val().length,
                edit_textarea.val().length
            );
            if (this_edit_mes_id == count_view_mes - 1) {
                $("#chat").scrollTop(chatScrollPosition);
            }
        }
    });
    $(document).on("click", ".mes_edit_cancel", function () {
        let text = chat[this_edit_mes_id]["mes"];

        $(this).parent().parent().children(".mes_text").empty();
        $(this).css("display", "none");
        $(this).parent().children(".mes_edit_done").css("display", "none");
        $(this).parent().children(".mes_edit").css("display", "inline-block");
        $(this)
            .parent()
            .parent()
            .children(".mes_text")
            .append(messageFormating(text, this_edit_mes_chname));
        appendImageToMessage(chat[this_edit_mes_id], $(this).closest(".mes"));
        this_edit_mes_id = undefined;
    });
    $(document).on("click", ".mes_edit_done", function () {
        messageEditDone($(this));
    });

    $("#your_name_button").click(function () {
        if (!is_send_press) {
            name1 = $("#your_name").val();
            if (name1 === undefined || name1 == "") name1 = default_user_name;
            console.log(name1);
            saveSettings("change_name");
        }
    });
    //Select chat

    $("#api_button_novel").click(function () {
        if ($("#api_key_novel").val() != "") {
            $("#api_loading_novel").css("display", "inline-block");
            $("#api_button_novel").css("display", "none");
            nai_settings.api_key_novel = $.trim( $("#api_key_novel").val());
            saveSettingsDebounced();
            is_get_status_novel = true;
            is_api_button_press_novel = true;
        }
    });
    $("#anchor_order").change(function () {
        anchor_order = parseInt($("#anchor_order").find(":selected").val());
        saveSettingsDebounced();
    });

    //**************************CHARACTER IMPORT EXPORT*************************//
    $("#character_import_button").click(function () {
        $("#character_import_file").click();
    });
    $("#character_import_file").on("change", function (e) {
        $("#rm_info_avatar").html("");
        var file = e.target.files[0];
        //console.log(1);
        if (!file) {
            return;
        }
        var ext = file.name.match(/\.(\w+)$/);
        if (
            !ext ||
            (ext[1].toLowerCase() != "json" && ext[1].toLowerCase() != "png")
        ) {
            return;
        }

        var format = ext[1].toLowerCase();
        $("#character_import_file_type").val(format);
        //console.log(format);
        var formData = new FormData($("#form_import").get(0));

        jQuery.ajax({
            type: "POST",
            url: "/importcharacter",
            data: formData,
            beforeSend: function () {
                //$('#create_button').attr('disabled',true);
                //$('#create_button').attr('value','Creating...');
            },
            cache: false,
            contentType: false,
            processData: false,
            success: async function (data) {
                if (data.file_name !== undefined) {
                    $("#rm_info_block").transition({ opacity: 0, duration: 0 });
                    var $prev_img = $("#avatar_div_div").clone();
                    $prev_img
                        .children("img")
                        .attr("src", "characters/" + data.file_name + ".png");
                    $("#rm_info_avatar").append($prev_img);

                    let oldSelectedChar = null;
                    if (this_chid != undefined && this_chid != "invalid-safety-id") {
                        oldSelectedChar = characters[this_chid].name;
                    }

                    await getCharacters();
                    select_rm_info("Character created", oldSelectedChar);
                    $("#rm_info_block").transition({ opacity: 1, duration: 1000 });
                }
            },
            error: function (jqXHR, exception) {
                $("#create_button").removeAttr("disabled");
            },
        });
    });
    $("#export_button").click(function () {
        var link = document.createElement("a");
        link.href = "characters/" + characters[this_chid].avatar;
        link.download = characters[this_chid].avatar;
        document.body.appendChild(link);
        link.click();
    });
    //**************************CHAT IMPORT EXPORT*************************//
    $("#chat_import_button").click(function () {
        $("#chat_import_file").click();
    });

    $("#chat_import_file").on("change", function (e) {
        var file = e.target.files[0];
        //console.log(1);
        if (!file) {
            return;
        }
        var ext = file.name.match(/\.(\w+)$/);
        if (
            !ext ||
            (ext[1].toLowerCase() != "json" && ext[1].toLowerCase() != "jsonl")
        ) {
            return;
        }

        var format = ext[1].toLowerCase();
        $("#chat_import_file_type").val(format);
        //console.log(format);
        var formData = new FormData($("#form_import_chat").get(0));
        //console.log('/importchat entered with: '+formData);
        jQuery.ajax({
            type: "POST",
            url: "/importchat",
            data: formData,
            beforeSend: function () {
                $("#select_chat_div").html("");
                $("#load_select_chat_div").css("display", "block");
                //$('#create_button').attr('value','Creating...');
            },
            cache: false,
            contentType: false,
            processData: false,
            success: function (data) {
                //console.log(data);
                if (data.res) {
                    getAllCharaChats();
                }
            },
            error: function (jqXHR, exception) {
                $("#create_button").removeAttr("disabled");
            },
        });
    });

    $("#rm_button_group_chats").click(function () {
        selected_button = "group_chats";
        select_group_chats();
    });

    $("#rm_button_back_from_group").click(function () {
        selected_button = "characters";
        select_rm_characters();
    });

    $("#rm_button_extensions").click(function () {
        menu_type = 'extennsions';
        selected_button = 'extensions';
        setRightTabSelectedClass('rm_button_extensions');
        selectRightMenuWithAnimation('rm_extensions_block');
    });

    $(document).on("click", ".select_chat_block", function () {
        let file_name = $(this).attr("file_name").replace(".jsonl", "");
        //console.log(characters[this_chid]['chat']);
        characters[this_chid]["chat"] = file_name;
        clearChat();
        chat.length = 0;
        getChat();
        $("#selected_chat_pole").val(file_name);
        $("#create_button").click();
        $("#shadow_select_chat_popup").css("display", "none");
        $("#load_select_chat_div").css("display", "block");
    });

    $('.drawer-toggle').click(function () {
        //$('#top-settings-holder').find('.open').slideToggle(0, "swing");
        var icon = $(this).find('.drawer-icon');
        var drawer = $(this).parent().find('.drawer-content');
        var drawerWasOpenAlready = $(this).parent().find('.drawer-content').hasClass('openDrawer');
        var iconWasOpenAlready = $(this).find('.drawer-icon').hasClass('openicon');
        console.log('Draw Open? ' + drawerWasOpenAlready + ' Icon Open? ' + iconWasOpenAlready);

        if (!drawerWasOpenAlready) {
            $('.openDrawer').slideToggle(200, "swing")                                      //close all open drawers
            $('.openIcon').toggleClass('closedIcon openIcon');                  //set all icons   to closed state
            $('.openDrawer').toggleClass('closedDrawer openDrawer');            //set all drawers to closed state
            console.log('drawer was closed, so opening');
            icon.toggleClass('openIcon closedIcon');
            drawer.toggleClass('openDrawer closedDrawer');                      //mark selected drawer as open if closed
            $(this).closest('.drawer').find('.drawer-content').slideToggle(200, "swing");   //open selected drawer

        } else if (drawerWasOpenAlready) {
            console.log('found the drawer was already open, so closing');
            icon.toggleClass('closedIcon openIcon');
            $('.openDrawer').slideToggle(200, "swing");
            drawer.toggleClass('closedDrawer openDrawer');
        }
    });
});<|MERGE_RESOLUTION|>--- conflicted
+++ resolved
@@ -272,16 +272,7 @@
 let character_anchor = true;
 let extension_prompts = {};
 
-<<<<<<< HEAD
-var main_api = "kobold";
-=======
 var main_api;// = "kobold";
-//novel settings
-var temp_novel = 0.5;
-var rep_pen_novel = 1;
-var rep_pen_size_novel = 100;
->>>>>>> ecced62b
-
 //novel settings
 let novel_tier;
 let novelai_settings;
