import {
    shuffle,
    onlyUnique,
    debounce,
    delay,
    isDataURL,
    createThumbnail,
} from './utils.js';
import { RA_CountCharTokens, humanizedDateTime } from "./RossAscends-mods.js";
import { sortCharactersList, sortGroupMembers } from './power-user.js';

import {
    chat,
    sendSystemMessage,
    printMessages,
    substituteParams,
    characters,
    default_avatar,
    addOneMessage,
    callPopup,
    clearChat,
    Generate,
    select_rm_info,
    setCharacterId,
    setCharacterName,
    setEditedMessageId,
    is_send_press,
    name1,
    resetChatState,
    setSendButtonState,
    getCharacters,
    system_message_types,
    online_status,
    talkativeness_default,
    selectRightMenuWithAnimation,
    setRightTabSelectedClass,
    default_ch_mes,
    deleteLastMessage,
    showSwipeButtons,
    hideSwipeButtons,
    chat_metadata,
    updateChatMetadata,
    isStreamingEnabled,
    getThumbnailUrl,
    streamingProcessor,
    getRequestHeaders,
    setMenuType,
    menu_type,
    select_selected_character,
    cancelTtsPlay,
    isMultigenEnabled,
    displayPastChats,
    sendMessageAsUser,
    getBiasStrings,
    saveChatConditional,
    deactivateSendButtons,
    activateSendButtons,
    eventSource,
    event_types,
    getCurrentChatId,
    setScenarioOverride,
    getCropPopup,
} from "../script.js";
import { appendTagToList, createTagMapFromList, getTagsList, applyTagsOnCharacterSelect, tag_map } from './tags.js';

export {
    selected_group,
    is_group_automode_enabled,
    is_group_generating,
    group_generation_id,
    groups,
    saveGroupChat,
    generateGroupWrapper,
    deleteGroup,
    getGroupAvatar,
    getGroups,
    printGroups,
    regenerateGroup,
    resetSelectedGroup,
    select_group_chats,
}

let is_group_generating = false; // Group generation flag
let is_group_automode_enabled = false;
let groups = [];
let selected_group = null;
let group_generation_id = null;
let fav_grp_checked = false;
let fav_filter_on = false;

export const group_activation_strategy = {
    NATURAL: 0,
    LIST: 1,
};

const groupAutoModeInterval = setInterval(groupChatAutoModeWorker, 5000);
const saveGroupDebounced = debounce(async (group) => await _save(group), 500);

async function _save(group, reload = true) {
    await fetch("/editgroup", {
        method: "POST",
        headers: getRequestHeaders(),
        body: JSON.stringify(group),
    });
    if (reload) {
        await getCharacters();
    }
}

// Group chats
async function regenerateGroup() {
    let generationId = getLastMessageGenerationId();

    while (chat.length > 0) {
        const lastMes = chat[chat.length - 1];
        const this_generationId = lastMes.extra?.gen_id;

        // for new generations after the update
        if ((generationId && this_generationId) && generationId !== this_generationId) {
            break;
        }
        // legacy for generations before the update
        else if (lastMes.is_user || lastMes.is_system) {
            break;
        }

        await deleteLastMessage();
    }

    generateGroupWrapper();
}

async function loadGroupChat(chatId) {
    const response = await fetch("/getgroupchat", {
        method: "POST",
        headers: getRequestHeaders(),
        body: JSON.stringify({ id: chatId }),
    });

    if (response.ok) {
        const data = await response.json();
        return data;
    }

    return [];
}

function getGroupMemberBindName1(group, character) {
    if (character.avatar in group.bindings) {
        const bind_avatar = group.bindings[character.avatar];
        const matching_char = characters.find((y) => y.avatar === bind_avatar)
        return matching_char ? matching_char.name : name1;
    }
    return name1
}

export async function getGroupChat(groupId) {
    const group = groups.find((x) => x.id === groupId);
    const chat_id = group.chat_id;
    const data = await loadGroupChat(chat_id);

    if (Array.isArray(data) && data.length) {
        data[0].is_group = true;
        for (let key of data) {
            chat.push(key);
        }
        printMessages();
    } else {
        sendSystemMessage(system_message_types.GROUP, '', { isSmallSys: true });
        if (group && Array.isArray(group.members)) {
            for (let member of group.members) {
                const character = characters.find(x => x.avatar === member || x.name === member);

                if (!character) {
                    continue;
                }

                const mes = getFirstCharacterMessage(group, character);
                chat.push(mes);
                addOneMessage(mes);
            }
        }
    }

    if (group) {
        let metadata = group.chat_metadata ?? {};
        updateChatMetadata(metadata, true);
    }

    await saveGroupChat(groupId, true);
    eventSource.emit(event_types.CHAT_CHANGED, getCurrentChatId());
}

function getFirstCharacterMessage(group, character) {
    let messageText = character.first_mes;

    // if there are alternate greetings, pick one at random
    if (Array.isArray(character.data?.alternate_greetings)) {
        const messageTexts = [character.first_mes, ...character.data.alternate_greetings].filter(x => x);
        messageText = messageTexts[Math.floor(Math.random() * messageTexts.length)];
    }

    const mes = {};
    mes["is_user"] = false;
    mes["is_system"] = false;
    mes["name"] = character.name;
    mes["is_name"] = true;
    mes["send_date"] = humanizedDateTime();
    mes["original_avatar"] = character.avatar;
    mes["extra"] = { "gen_id": Date.now() * Math.random() * 1000000 };
    mes["mes"] = messageText
        ? substituteParams(messageText.trim(), getGroupMemberBindName1(group, character), character.name)
        : default_ch_mes;
    mes["force_avatar"] =
        character.avatar != "none"
            ? getThumbnailUrl('avatar', character.avatar)
            : default_avatar;
    return mes;
}

function resetSelectedGroup() {
    selected_group = null;
    is_group_generating = false;
}

async function saveGroupChat(groupId, shouldSaveGroup) {
    const group = groups.find(x => x.id == groupId);
    const chat_id = group.chat_id;
    group['date_last_chat'] = Date.now();
    const response = await fetch("/savegroupchat", {
        method: "POST",
        headers: getRequestHeaders(),
        body: JSON.stringify({ id: chat_id, chat: [...chat] }),
    });

    if (shouldSaveGroup && response.ok) {
        await editGroup(groupId);
    }
    sortCharactersList();
}

export async function renameGroupMember(oldAvatar, newAvatar, newName) {
    // Scan every group for our renamed character
    for (const group of groups) {
        try {
            // Try finding the member by old avatar link
            const memberIndex = group.members.findIndex(x => x == oldAvatar);

            // Character was not present in the group...
            if (memberIndex == -1) {
                continue;
            }

            // Replace group member avatar id and save the changes
            group.members[memberIndex] = newAvatar;
            await editGroup(group.id, true);
            console.log(`Renamed character ${newName} in group: ${group.name}`)

            // Load all chats from this group
            for (const chatId of group.chats) {
                const messages = await loadGroupChat(chatId);

                // Only save the chat if there were any changes to the chat content
                let hadChanges = false;
                // Chat shouldn't be empty
                if (Array.isArray(messages) && messages.length) {
                    // Iterate over every chat message
                    for (const message of messages) {
                        // Only look at character messages
                        if (message.is_user || message.is_system) {
                            continue;
                        }

                        // Message belonged to the old-named character:
                        // Update name, avatar thumbnail URL and original avatar link
                        if (message.force_avatar && message.force_avatar.indexOf(encodeURIComponent(oldAvatar)) !== -1) {
                            message.name = newName;
                            message.force_avatar = message.force_avatar.replace(encodeURIComponent(oldAvatar), encodeURIComponent(newAvatar));
                            message.original_avatar = newAvatar;
                            hadChanges = true;
                        }
                    }

                    if (hadChanges) {
                        const saveChatResponse = await fetch("/savegroupchat", {
                            method: "POST",
                            headers: getRequestHeaders(),
                            body: JSON.stringify({ id: chatId, chat: [...messages] }),
                        });

                        if (saveChatResponse.ok) {
                            console.log(`Renamed character ${newName} in group chat: ${chatId}`);
                        }
                    }
                }
            }
        }
        catch (error) {
            console.log(`An error during renaming the character ${newName} in group: ${group.name}`);
            console.error(error);
        }
    }
}

async function getGroups() {
    const response = await fetch("/getgroups", {
        method: "POST",
        headers: getRequestHeaders()
    });

    if (response.ok) {
        const data = await response.json();
        groups = data.sort((a, b) => a.id - b.id);

        // Convert groups to new format
        for (const group of groups) {
            if (group.disabled_members == undefined) {
                group.disabled_members = [];
            }
            if (group.chat_id == undefined) {
                group.chat_id = group.id;
                group.chats = [group.id];
                group.members = group.members
                    .map(x => characters.find(y => y.name == x)?.avatar)
                    .filter(x => x)
                    .filter(onlyUnique)
            }
            if (group.past_metadata == undefined) {
                group.past_metadata = {};
            }
            if (typeof group.chat_id === 'number') {
                group.chat_id = String(group.chat_id);
            }
            if (Array.isArray(group.chats) && group.chats.some(x => typeof x === 'number')) {
                group.chats = group.chats.map(x => String(x));
            }
            if (group.bindings == undefined) {
                group.bindings = {};
            }
        }
    }
}

function printGroups() {
    for (let group of groups) {
        const template = $("#group_list_template .group_select").clone();
        template.data("id", group.id);
        template.attr("grid", group.id);
        template.find(".ch_name").html(group.name);
        template.find('.group_fav_icon').css("display", 'none');
        template.addClass(group.fav ? 'is_fav' : '');
        template.find(".ch_fav").val(group.fav);

        // Display inline tags
        const tags = getTagsList(group.id);
        const tagsElement = template.find('.tags');
        tags.forEach(tag => appendTagToList(tagsElement, tag, {}));

        $("#rm_print_characters_block").prepend(template);
        updateGroupAvatar(group);
    }
}
function updateGroupAvatar(group) {
    $("#rm_print_characters_block .group_select").each(function () {
        if ($(this).data("id") == group.id) {
            const avatar = getGroupAvatar(group);
            if (avatar) {
                $(this).find(".avatar").replaceWith(avatar);
            }
        }
    });
}

function getGroupAvatar(group) {
    if (!group) {
        return $(`<div class="avatar"><img src="${default_avatar}"></div>`);
    }

    if (isDataURL(group.avatar_url)) {
        return $(`<div class="avatar"><img src="${group.avatar_url}"></div>`);
    }

    const memberAvatars = [];
    if (group && Array.isArray(group.members) && group.members.length) {
        for (const member of group.members) {
            const charIndex = characters.findIndex(x => x.avatar === member);
            if (charIndex !== -1 && characters[charIndex].avatar !== "none") {
                const avatar = getThumbnailUrl('avatar', characters[charIndex].avatar);
                memberAvatars.push(avatar);
            }
            if (memberAvatars.length === 4) {
                break;
            }
        }
    }

    const avatarCount = memberAvatars.length;

    if (avatarCount >= 1 && avatarCount <= 4) {
        const groupAvatar = $(`#group_avatars_template .collage_${avatarCount}`).clone();

        for (let i = 0; i < avatarCount; i++) {
            groupAvatar.find(`.img_${i + 1}`).attr("src", memberAvatars[i]);
        }

        return groupAvatar;
    }

    // default avatar
    const groupAvatar = $("#group_avatars_template .collage_1").clone();
    groupAvatar.find(".img_1").attr("src", group.avatar_url);
    return groupAvatar;
}


async function generateGroupWrapper(by_auto_mode, type = null, params = {}) {
    if (online_status === "no_connection") {
        is_group_generating = false;
        setSendButtonState(false);
        return;
    }

    if (is_group_generating) {
        return false;
    }

    // Auto-navigate back to group menu
    if (menu_type !== "group_edit") {
        select_group_chats(selected_group);
        await delay(1);
    }

    const group = groups.find((x) => x.id === selected_group);
    let typingIndicator = $("#chat .typing_indicator");

    if (!group || !Array.isArray(group.members) || !group.members.length) {
        sendSystemMessage(system_message_types.EMPTY, '', { isSmallSys: true });
        return;
    }

    try {
        hideSwipeButtons();
        is_group_generating = true;
        setCharacterName('');
        setCharacterId(undefined);
        const userInput = $("#send_textarea").val();

        if (typingIndicator.length === 0 && !isStreamingEnabled()) {
            typingIndicator = $(
                "#typing_indicator_template .typing_indicator"
            ).clone();
            typingIndicator.hide();
            $("#chat").append(typingIndicator);
        }

        // id of this specific batch for regeneration purposes
        group_generation_id = Date.now();
        const lastMessage = chat[chat.length - 1];
        let messagesBefore = chat.length;
        let lastMessageText = lastMessage?.mes || '';
        let activationText = "";
        let isUserInput = false;
        let isGenerationDone = false;
        let isGenerationAborted = false;

        if (userInput?.length && !by_auto_mode) {
            isUserInput = true;
            activationText = userInput;
            messagesBefore++;
        } else {
            if (lastMessage && !lastMessage.is_system) {
                activationText = lastMessage.mes;
            }
        }

        const resolveOriginal = params.resolve;
        const rejectOriginal = params.reject;

        if (params.signal instanceof AbortSignal) {
            if (params.signal.aborted) {
                throw new Error('Already aborted signal passed. Group generation stopped');
            }

            params.signal.onabort = () => {
                isGenerationAborted = true;
            };
        }

        if (typeof params.resolve === 'function') {
            params.resolve = function () {
                isGenerationDone = true;
                resolveOriginal.apply(this, arguments);
            };
        }

        if (typeof params.reject === 'function') {
            params.reject = function () {
                isGenerationDone = true;
                rejectOriginal.apply(this, arguments);
            }
        }

        const activationStrategy = Number(group.activation_strategy ?? group_activation_strategy.NATURAL);
        const enabledMembers = group.members.filter(x => !group.disabled_members.includes(x));
        let activatedMembers = [];

        if (params && typeof params.force_chid == 'number') {
            activatedMembers = [params.force_chid];
        } else if (type === "quiet") {
            activatedMembers = activateSwipe(group.members);

            if (activatedMembers.length === 0) {
                activatedMembers = activateListOrder(group.members.slice(0, 1));
            }
        }
        else if (type === "swipe") {
            activatedMembers = activateSwipe(group.members);

            if (activatedMembers.length === 0) {
                toastr.warning('Deleted group member swiped. To get a reply, add them back to the group.');
                throw new Error('Deleted group member swiped');
            }
        }
        else if (type === "impersonate") {
            $("#send_textarea").attr("disabled", true);
            activatedMembers = activateImpersonate(group.members);
        }
        else if (activationStrategy === group_activation_strategy.NATURAL) {
            activatedMembers = activateNaturalOrder(enabledMembers, activationText, lastMessage, group.allow_self_responses, isUserInput);
        }
        else if (activationStrategy === group_activation_strategy.LIST) {
            activatedMembers = activateListOrder(enabledMembers);
        }

        if (activatedMembers.length === 0) {
            toastr.warning('All group members are disabled. Enable at least one to get a reply.');

            // Send user message as is
            const bias = getBiasStrings(userInput);
            await sendMessageAsUser(userInput, bias.messageBias);
            await saveChatConditional();
            $('#send_textarea').val('').trigger('input');
        }

        // now the real generation begins: cycle through every activated character
        for (const chId of activatedMembers) {
            deactivateSendButtons();
            isGenerationDone = false;
            const generateType = type == "swipe" || type == "impersonate" || type == "quiet" ? type : "group_chat";
            setCharacterId(chId);
            setCharacterName(characters[chId].name);

            await Generate(generateType, { override_name1: getGroupMemberBindName1(group, characters[chId]), automatic_trigger: by_auto_mode, ...(params || {}) });


            if (type !== "swipe" && type !== "impersonate" && !isMultigenEnabled() && !isStreamingEnabled()) {
                // update indicator and scroll down
                typingIndicator
                    .find(".typing_indicator_name")
                    .text(characters[chId].name);
                $("#chat").append(typingIndicator);
                typingIndicator.show(200, function () {
                    typingIndicator.get(0).scrollIntoView({ behavior: "smooth" });
                });
            }

            // TODO: This is awful. Refactor this
            while (true) {
                deactivateSendButtons();
                if (isGenerationAborted) {
                    throw new Error('Group generation aborted');
                }

                // if not swipe - check if message generated already
                if (generateType === "group_chat" && !isMultigenEnabled() && chat.length == messagesBefore) {
                    await delay(100);
                }
                // if swipe - see if message changed
                else if (type === "swipe") {
                    if (isStreamingEnabled()) {
                        if (streamingProcessor && !streamingProcessor.isFinished) {
                            await delay(100);
                        }
                        else {
                            break;
                        }
                    }
                    else if (isMultigenEnabled()) {
                        if (isGenerationDone) {
                            break;
                        } else {
                            await delay(100);
                        }
                    }
                    else {
                        if (lastMessageText === chat[chat.length - 1].mes) {
                            await delay(100);
                        }
                        else {
                            break;
                        }
                    }
                }
                else if (type === "impersonate") {
                    if (isStreamingEnabled()) {
                        if (streamingProcessor && !streamingProcessor.isFinished) {
                            await delay(100);
                        }
                        else {
                            break;
                        }
                    }
                    else if (isMultigenEnabled()) {
                        if (isGenerationDone) {
                            break;
                        } else {
                            await delay(100);
                        }
                    }
                    else {
                        if (!$("#send_textarea").val() || $("#send_textarea").val() == userInput) {
                            await delay(100);
                        }
                        else {
                            break;
                        }
                    }
                }
                else if (type === 'quiet') {
                    if (isGenerationDone) {
                        break;
                    } else {
                        await delay(100);
                    }
                }
                else if (isMultigenEnabled()) {
                    if (isGenerationDone) {
                        messagesBefore++;
                        break;
                    } else {
                        await delay(100);
                    }
                }
                else if (isStreamingEnabled()) {
                    if (streamingProcessor && !streamingProcessor.isFinished) {
                        await delay(100);
                    } else {
                        messagesBefore++;
                        break;
                    }
                }
                else {
                    messagesBefore++;
                    break;
                }
            }
        }
    } finally {
        // hide and reapply the indicator to the bottom of the list
        typingIndicator.hide(200);
        $("#chat").append(typingIndicator);

        is_group_generating = false;
        $("#send_textarea").attr("disabled", false);
        setSendButtonState(false);
        setCharacterId(undefined);
        setCharacterName('');
        activateSendButtons();
        showSwipeButtons();
    }
}

function getLastMessageGenerationId() {
    let generationId = null;
    if (chat.length > 0) {
        const lastMes = chat[chat.length - 1];
        if (!lastMes.is_user && !lastMes.is_system && lastMes.extra) {
            generationId = lastMes.extra.gen_id;
        }
    }
    return generationId;
}

function activateImpersonate(members) {
    const randomIndex = Math.floor(Math.random() * members.length);
    const activatedMembers = [members[randomIndex]];
    const memberIds = activatedMembers
        .map((x) => characters.findIndex((y) => y.avatar === x))
        .filter((x) => x !== -1);
    return memberIds;
}

function activateSwipe(members) {
    let activatedNames = [];

    // pre-update group chat swipe
    if (!chat[chat.length - 1].original_avatar) {
        const matches = characters.filter(x => x.name == chat[chat.length - 1].name);

        for (const match of matches) {
            if (members.includes(match.avatar)) {
                activatedNames.push(match.avatar);
                break;
            }
        }
    }
    else {
        activatedNames.push(chat[chat.length - 1].original_avatar);
    }

    const memberIds = activatedNames
        .map((x) => characters.findIndex((y) => y.avatar === x))
        .filter((x) => x !== -1);
    return memberIds;
}

function activateListOrder(members) {
    let activatedMembers = members.filter(onlyUnique);

    // map to character ids
    const memberIds = activatedMembers
        .map((x) => characters.findIndex((y) => y.avatar === x))
        .filter((x) => x !== -1);
    return memberIds;
}

function activateNaturalOrder(members, input, lastMessage, allowSelfResponses, isUserInput) {
    let activatedMembers = [];

    // prevents the same character from speaking twice
    let bannedUser = !isUserInput && lastMessage && !lastMessage.is_user && lastMessage.name;

    // ...unless allowed to do so
    if (allowSelfResponses) {
        bannedUser = undefined;
    }

    // find mentions (excluding self)
    if (input && input.length) {
        for (let inputWord of extractAllWords(input)) {
            for (let member of members) {
                const character = characters.find(x => x.avatar === member)

                if (!character || character.name === bannedUser) {
                    continue;
                }

                if (extractAllWords(character.name).includes(inputWord)) {
                    activatedMembers.push(member);
                    break;
                }
            }
        }
    }

    // activation by talkativeness (in shuffled order, except banned)
    const shuffledMembers = shuffle([...members]);
    for (let member of shuffledMembers) {
        const character = characters.find((x) => x.avatar === member);

        if (!character || character.name === bannedUser) {
            continue;
        }

        const rollValue = Math.random();
        let talkativeness = Number(character.talkativeness);
        talkativeness = Number.isNaN(talkativeness)
            ? talkativeness_default
            : talkativeness;
        if (talkativeness >= rollValue) {
            activatedMembers.push(member);
        }
    }

    // pick 1 at random if no one was activated
    let retries = 0;
    while (activatedMembers.length === 0 && ++retries <= members.length) {
        const randomIndex = Math.floor(Math.random() * members.length);
        const character = characters.find((x) => x.avatar === members[randomIndex]);

        if (!character) {
            continue;
        }

        activatedMembers.push(members[randomIndex]);
    }

    // de-duplicate array of character avatars
    activatedMembers = activatedMembers.filter(onlyUnique);

    // map to character ids
    const memberIds = activatedMembers
        .map((x) => characters.findIndex((y) => y.avatar === x))
        .filter((x) => x !== -1);
    return memberIds;
}

function extractAllWords(value) {
    const words = [];

    if (!value) {
        return words;
    }

    const matches = value.matchAll(/\b\w+\b/gim);
    for (let match of matches) {
        words.push(match[0].toLowerCase());
    }
    return words;
}


async function deleteGroup(id) {
    const response = await fetch("/deletegroup", {
        method: "POST",
        headers: getRequestHeaders(),
        body: JSON.stringify({ id: id }),
    });

    if (response.ok) {
        selected_group = null;
        delete tag_map[id];
        resetChatState();
        clearChat();
        printMessages();
        await getCharacters();

        $("#rm_info_avatar").html("");
        $("#rm_info_block").transition({ opacity: 0, duration: 0 });
        select_rm_info("group_delete", id);
        $("#rm_info_block").transition({ opacity: 1.0, duration: 2000 });

        $("#rm_button_selected_ch").children("h2").text('');
        setRightTabSelectedClass();
    }
}

export async function editGroup(id, immediately, reload = true) {
    let group = groups.find((x) => x.id === id);

    if (!group) {
        return;
    }

    group['chat_metadata'] = chat_metadata;

    if (immediately) {
        return await _save(group, reload);
    }

    saveGroupDebounced(group);
}

let groupAutoModeAbortController = null;

async function groupChatAutoModeWorker() {
    if (!is_group_automode_enabled || online_status === "no_connection") {
        return;
    }

    if (!selected_group || is_send_press || is_group_generating) {
        return;
    }

    const group = groups.find((x) => x.id === selected_group);

    if (!group || !Array.isArray(group.members) || !group.members.length) {
        return;
    }

    groupAutoModeAbortController = new AbortController();
    await generateGroupWrapper(true, 'auto', { signal: groupAutoModeAbortController.signal });
}

async function modifyGroupMember(chat_id, groupMember, isDelete) {
    const id = groupMember.data("id");

    const template = groupMember.clone();
    let _thisGroup = groups.find((x) => x.id == chat_id);
    template.data("id", id);

    if (isDelete) {
        $("#rm_group_add_members").prepend(template);
    } else {
        $("#rm_group_members").prepend(template);
    }

    if (_thisGroup) {
        if (isDelete) {
            const index = _thisGroup.members.findIndex((x) => x === id);
            if (index !== -1) {
                _thisGroup.members.splice(index, 1);
            }
        } else {
            _thisGroup.members.push(id);
            template.css({ 'order': _thisGroup.members.length });
        }
        await editGroup(selected_group);
        updateGroupAvatar(_thisGroup);
    }
    else {
        template.css({ 'order': 'unset' });
    }

    groupMember.remove();
    const groupHasMembers = !!$("#rm_group_members").children().length;
    $("#rm_group_submit").prop("disabled", !groupHasMembers);

    recalculate_group_bind_options(_thisGroup);
}

async function reorderGroupMember(chat_id, groupMember, direction) {
    const id = groupMember.data("id");
    const group = groups.find((x) => x.id == chat_id);

    // Existing groups need to modify members list
    if (group && group.members.length > 1) {
        const indexOf = group.members.indexOf(id);
        if (direction == 'down') {
            const next = group.members[indexOf + 1];
            if (next) {
                group.members[indexOf + 1] = group.members[indexOf];
                group.members[indexOf] = next;
            }
        }
        if (direction == 'up') {
            const prev = group.members[indexOf - 1];
            if (prev) {
                group.members[indexOf - 1] = group.members[indexOf];
                group.members[indexOf] = prev;
            }
        }

        await editGroup(chat_id);
        updateGroupAvatar(group);
        // stupid but lifts the manual reordering
        select_group_chats(chat_id, true);
    }
    // New groups just can't be DOM-ordered
    else {
        if (direction == 'down') {
            groupMember.insertAfter(groupMember.next());
        }
        if (direction == 'up') {
            groupMember.insertBefore(groupMember.prev());
        }
    }
}

function recalculate_group_bind_options(group) {
    const member_list = $("#rm_group_members").children();
    // well this is just awful. what's wrong with normal, easy-to-read for-loops?
    member_list.each(function () {
        const thischar = characters[$(this).attr('chid')];
        const binding_dropdown = $(this).find("#bind-user-dropdown");
        let selected_value = $(binding_dropdown).find(":selected").val();
        if (group && 
            'bindings' in group && 
            thischar.avatar in group.bindings) {
            selected_value = "member-" + group.bindings[thischar.avatar];
        }
        if (!selected_value) {
            selected_value = 'default'
        }
        binding_dropdown.empty();
        binding_dropdown.append(`<option value="default" ${selected_value==='default'?'selected':''}>Bind to User</option>`);

        // get 'selected' first, then empty the options, then re-assign the 'selected' value? What about the default option?
        member_list.each(function() {
            const sibchar = characters[$(this).attr('chid')];
            if (thischar !== sibchar) {
                const is_selected = selected_value.substring(7)===sibchar.avatar ? 'selected' : '';
                binding_dropdown.append(`<option value="member-${sibchar.avatar}" ${is_selected}>Bind to "${sibchar.name}"</option>`);
            }
        });
    });
}
function collect_group_binds() {
    let bindings = {};
    $("#rm_group_members").children().each(function () {
        const thischar = characters[$(this).attr('chid')];
        const binding_dropdown = $(this).find("#bind-user-dropdown");
        let selected_value = $(binding_dropdown).find(":selected").val();
        if (selected_value && selected_value !== 'default') {
            bindings[thischar.avatar] = selected_value.substring(7);
        }
    });
    return bindings;
}

function select_group_chats(groupId, skipAnimation) {
    const group = groupId && groups.find((x) => x.id == groupId);
    const groupName = group?.name ?? "";
    setMenuType(!!group ? 'group_edit' : 'group_create');
    $("#group_avatar_preview").empty().append(getGroupAvatar(group));
    $("#rm_group_restore_avatar").toggle(!!group && isDataURL(group.avatar_url));
    $("#rm_group_chat_name").val(groupName);
    $("#rm_group_chat_name").off();
    $("#rm_group_chat_name").on("input", async function () {
        if (groupId) {
            let _thisGroup = groups.find((x) => x.id == groupId);
            _thisGroup.name = $(this).val();
            $("#rm_button_selected_ch").children("h2").text(_thisGroup.name);
            await editGroup(groupId);
        }
    });
    $("#rm_group_filter").val("").trigger("input");

    $('input[name="rm_group_activation_strategy"]').off();
    $('input[name="rm_group_activation_strategy"]').on("input", async function (e) {
        if (groupId) {
            let _thisGroup = groups.find((x) => x.id == groupId);
            _thisGroup.activation_strategy = Number(e.target.value);
            await editGroup(groupId);
        }
    });
    const replyStrategy = Number(group?.activation_strategy ?? group_activation_strategy.NATURAL);
    $(`input[name="rm_group_activation_strategy"][value="${replyStrategy}"]`).prop('checked', true);

    if (!skipAnimation) {
        selectRightMenuWithAnimation('rm_group_chats_block');
    }

    // render characters list
    $("#rm_group_add_members").empty();
    $("#rm_group_members").empty();
    for (let character of characters) {
        const avatar =
            character.avatar != "none"
                ? getThumbnailUrl('avatar', character.avatar)
                : default_avatar;
        const template = $("#group_member_template .group_member").clone();
        template.data("id", character.avatar);
        template.find(".avatar img").attr("src", avatar);
        template.find(".avatar img").attr("title", character.avatar);
        template.find(".ch_name").text(character.name);
        template.attr("chid", characters.indexOf(character));
        template.toggleClass('is_fav', character.fav || character.fav == 'true');

        if (!group) {
            template.find('[data-action="speak"]').hide();
        }

        if (
            group &&
            Array.isArray(group.members) &&
            group.members.includes(character.avatar)
        ) {
            template.css({ 'order': group.members.indexOf(character.avatar) });
            template.toggleClass('disabled', group.disabled_members.includes(character.avatar));
            $("#rm_group_members").append(template);
        } else {
            $("#rm_group_add_members").append(template);
        }
    }

    recalculate_group_bind_options(group)

    sortGroupMembers("#rm_group_add_members .group_member");
    filterMembersByFavorites(false);

    const groupHasMembers = !!$("#rm_group_members").children().length;
    $("#rm_group_submit").prop("disabled", !groupHasMembers);
    $("#rm_group_allow_self_responses").prop("checked", group && group.allow_self_responses);

    // bottom buttons
    if (groupId) {
        $("#rm_group_submit").hide();
        $("#rm_group_delete").show();
        $("#rm_group_scenario").show();
    } else {
        $("#rm_group_submit").show();
        if ($("#groupAddMemberListToggle .inline-drawer-content").css('display') !== 'block') {
            $("#groupAddMemberListToggle").trigger('click');
        }
        $("#rm_group_delete").hide();
        $("#rm_group_scenario").hide();
    }

    $("#rm_group_delete").off();
    $("#rm_group_delete").on("click", function () {
        if (is_group_generating) {
            toastr.warning('Not so fast! Wait for the characters to stop typing before deleting the group.');
            return;
        }

        $("#dialogue_popup").data("group_id", groupId);
        callPopup('<h3>Delete the group?</h3><p>This will also delete all your chats with that group. If you want to delete a single conversation, select a "View past chats" option in the lower left menu.</p>', "del_group");
    });

    updateFavButtonState(group?.fav ?? false);

    $("#group_favorite_button").off('click');
    $("#group_favorite_button").on('click', async function () {
        updateFavButtonState(!fav_grp_checked);
        if (group) {
            let _thisGroup = groups.find((x) => x.id == groupId);
            _thisGroup.fav = fav_grp_checked;
            await editGroup(groupId);
        }
    });

    $("#rm_group_allow_self_responses").off();
    $("#rm_group_allow_self_responses").on("input", async function () {
        if (group) {
            let _thisGroup = groups.find((x) => x.id == groupId);
            const value = $(this).prop("checked");
            _thisGroup.allow_self_responses = value;
            await editGroup(groupId);
        }
    });

    // top bar
    if (group) {
        $("#rm_group_automode_label").show();
        $("#rm_button_selected_ch").children("h2").text(groupName);
        setRightTabSelectedClass('rm_button_selected_ch');
    }
    else {
        $("#rm_group_automode_label").hide();
    }

    $("#group_avatar_button").off('input').on("input", uploadGroupAvatar);
    $("#rm_group_restore_avatar").off('click').on("click", restoreGroupAvatar);


    async function uploadGroupAvatar(event) {
        const file = event.target.files[0];

        if (!file) {
            return;
        }

        const e = await new Promise((resolve, reject) => {
            const reader = new FileReader();
            reader.onload = resolve;
            reader.onerror = reject;
            reader.readAsDataURL(file);
        });

        $('#dialogue_popup').addClass('large_dialogue_popup wide_dialogue_popup');

        const croppedImage = await callPopup(getCropPopup(e.target.result), 'avatarToCrop');

        if (!croppedImage) {
            return;
        }

        const thumbnail = await createThumbnail(croppedImage, 96, 144);

        if (!groupId) {
            $('#group_avatar_preview img').attr('src', thumbnail);
            $('#rm_group_restore_avatar').show();
            return;
        }

        let _thisGroup = groups.find((x) => x.id == groupId);
        _thisGroup.avatar_url = thumbnail;
        $("#group_avatar_preview").empty().append(getGroupAvatar(_thisGroup));
        $("#rm_group_restore_avatar").show();
        await editGroup(groupId, true, true);
    }

    async function restoreGroupAvatar() {
        const confirm = await callPopup('<h3>Are you sure you want to restore the group avatar?</h3> Your custom image will be deleted, and a collage will be used instead.', 'confirm');

        if (!confirm) {
            return;
        }

        if (!groupId) {
            $("#group_avatar_preview img").attr("src", default_avatar);
            $("#rm_group_restore_avatar").hide();
            return;
        }

        let _thisGroup = groups.find((x) => x.id == groupId);
        _thisGroup.avatar_url = '';
        $("#group_avatar_preview").empty().append(getGroupAvatar(_thisGroup));
        $("#rm_group_restore_avatar").hide();
        await editGroup(groupId, true, true);
    }

    $(document).off("click", ".group_member .right_menu_button");
    $(document).on("click", ".group_member .right_menu_button", async function (event) {
        event.stopPropagation();
        const action = $(this).data('action');
        const member = $(this).closest('.group_member');

        if (action === 'remove') {
            await modifyGroupMember(groupId, member, true);
        }

        if (action === 'add') {
            await modifyGroupMember(groupId, member, false);
        }

        if (action === 'enable') {
            member.removeClass('disabled');
            const _thisGroup = groups.find(x => x.id === groupId);
            const index = _thisGroup.disabled_members.indexOf(member.data('id'));
            if (index !== -1) {
                _thisGroup.disabled_members.splice(index, 1);
            }
            await editGroup(groupId);
        }

        if (action === 'disable') {
            member.addClass('disabled');
            const _thisGroup = groups.find(x => x.id === groupId);
            _thisGroup.disabled_members.push(member.data('id'));
            await editGroup(groupId);
        }

        if (action === 'up' || action === 'down') {
            await reorderGroupMember(groupId, member, action);
        }

        if (action === 'view') {
            openCharacterDefinition(member);
        }

        if (action === 'speak') {
            const chid = Number(member.attr('chid'));
            if (Number.isInteger(chid)) {
                Generate('normal', { force_chid: chid });
            }
        }

        sortGroupMembers("#rm_group_add_members .group_member");
        await eventSource.emit(event_types.GROUP_UPDATED);
    });

    $(document).off("change", ".group_member #bind-user-dropdown");
    $(document).on("change", ".group_member #bind-user-dropdown", async function (event) {
        const _thisGroup = groups.find(x => x.id === groupId);
        if (_thisGroup) {
            const member = $(this).closest('.group_member');
            const character = characters[member.attr('chid')];
            let target = $(event.target.selectedOptions).val();
            if (target === 'default') { // Default keyword bindings
                delete _thisGroup.bindings[character.avatar]
            } else { // Group-member keyword bindings
                _thisGroup.bindings[character.avatar] = target.substring(7); //'member-<member_id>'
            }
            await editGroup(groupId);
        }
    });
}

function updateFavButtonState(state) {
    fav_grp_checked = state;
    $("#rm_group_fav").val(fav_grp_checked);
    $("#group_favorite_button").toggleClass('fav_on', fav_grp_checked);
    $("#group_favorite_button").toggleClass('fav_off', !fav_grp_checked);
}

async function selectGroup() {
    const groupId = $(this).data("id");

    if (!is_send_press && !is_group_generating) {
        if (selected_group !== groupId) {
            cancelTtsPlay();
            selected_group = groupId;
            setCharacterId(undefined);
            setCharacterName('');
            setEditedMessageId(undefined);
            clearChat();
            updateChatMetadata({}, true);
            chat.length = 0;
            await getGroupChat(groupId);
        }

        select_group_chats(groupId);
    }
}

function openCharacterDefinition(characterSelect) {
    if (is_group_generating) {
        console.warn("Can't peek a character def while group reply is being generated");
        return;
    }

    const chid = characterSelect.attr('chid');

    if (chid === null || chid === undefined) {
        return;
    }

    setCharacterId(chid);
    select_selected_character(chid);
    // Gentle nudge to recalculate tokens
    RA_CountCharTokens();
    // Do a little tomfoolery to spoof the tag selector
    applyTagsOnCharacterSelect.call(characterSelect);
}

function filterGroupMembers() {
    const searchValue = $(this).val().trim().toLowerCase();

    if (!searchValue) {
        $("#rm_group_add_members .group_member").removeClass('hiddenBySearch');
    } else {
        $("#rm_group_add_members .group_member").each(function () {
            const isValidSearch = $(this).children(".ch_name").text().toLowerCase().includes(searchValue);
            $(this).toggleClass('hiddenBySearch', !isValidSearch);
        });
    }
}

async function createGroup() {
    let name = $("#rm_group_chat_name").val();
    let allow_self_responses = !!$("#rm_group_allow_self_responses").prop("checked");
    let activation_strategy = $('input[name="rm_group_activation_strategy"]:checked').val() ?? group_activation_strategy.NATURAL;
    const members = $("#rm_group_members .group_member")
        .map((_, x) => $(x).data("id"))
        .toArray();

    const memberNames = characters.filter(x => members.includes(x.avatar)).map(x => x.name).join(", ");
    const bindings = collect_group_binds();

    if (!name) {
        name = `Group: ${memberNames}`;
    }

    const avatar_url = $('#group_avatar_preview img').attr('src');

    const chatName = humanizedDateTime();
    const chats = [chatName];

    const createGroupResponse = await fetch("/creategroup", {
        method: "POST",
        headers: getRequestHeaders(),
        body: JSON.stringify({
            name: name,
            members: members,
<<<<<<< HEAD
            bindings: bindings,
            avatar_url: avatar_url,
=======
            avatar_url: isDataURL(avatar_url) ? avatar_url : default_avatar,
>>>>>>> 2aa0c5d7
            allow_self_responses: allow_self_responses,
            activation_strategy: activation_strategy,
            disabled_members: [],
            chat_metadata: {},
            fav: fav_grp_checked,
            chat_id: chatName,
            chats: chats,
        }),
    });

    if (createGroupResponse.ok) {
        const data = await createGroupResponse.json();
        createTagMapFromList("#groupTagList", data.id);
        await getCharacters();
        select_rm_info('group_create', data.id);
    }
}

function toggleFilterByFavorites() {
    filterMembersByFavorites(!fav_filter_on);
}

function filterMembersByFavorites(value) {
    fav_filter_on = value;
    $('#group_fav_filter').toggleClass('fav_on', fav_filter_on);

    if (!fav_filter_on) {
        $("#rm_group_add_members .group_member").removeClass('hiddenByFav');
    } else {
        $("#rm_group_add_members .group_member").each(function () {
            const isValidSearch = $(this).hasClass("is_fav");
            $(this).toggleClass('hiddenByFav', !isValidSearch);
        });
    }
}

export async function createNewGroupChat(groupId) {
    const group = groups.find(x => x.id === groupId);

    if (!group) {
        return;
    }

    const oldChatName = group.chat_id;
    const newChatName = humanizedDateTime();

    if (typeof group.past_metadata !== 'object') {
        group.past_metadata = {};
    }

    clearChat();
    chat.length = 0;
    if (oldChatName) {
        group.past_metadata[oldChatName] = Object.assign({}, chat_metadata);
    }
    group.chats.push(newChatName);
    group.chat_id = newChatName;
    group.chat_metadata = {};
    updateChatMetadata(group.chat_metadata, true);

    await editGroup(group.id, true);
    await getGroupChat(group.id);
}

export async function getGroupPastChats(groupId) {
    const group = groups.find(x => x.id === groupId);

    if (!group) {
        return [];
    }

    const chats = [];

    try {
        for (const chatId of group.chats) {
            const messages = await loadGroupChat(chatId);
            let this_chat_file_size = (JSON.stringify(messages).length / 1024).toFixed(2) + "kb";
            let chat_items = messages.length;
            const lastMessage = messages.length ? messages[messages.length - 1].mes : '[The chat is empty]';
            const lastMessageDate = messages.length ? (messages[messages.length - 1].send_date || Date.now()) : Date.now();
            chats.push({
                'file_name': chatId,
                'mes': lastMessage,
                'last_mes': lastMessageDate,
                'file_size': this_chat_file_size,
                'chat_items': chat_items,
            });
        }
    } catch (err) {
        console.error(err);
    }
    finally {
        return chats;
    }
}

export async function openGroupChat(groupId, chatId) {
    const group = groups.find(x => x.id === groupId);

    if (!group || !group.chats.includes(chatId)) {
        return;
    }

    clearChat();
    chat.length = 0;
    const previousChat = group.chat_id;
    group.past_metadata[previousChat] = Object.assign({}, chat_metadata);
    group.chat_id = chatId;
    group.chat_metadata = group.past_metadata[chatId] || {};
    group['date_last_chat'] = Date.now();
    updateChatMetadata(group.chat_metadata, true);

    await editGroup(groupId, true);
    await getGroupChat(groupId);
    sortCharactersList();
}

export async function renameGroupChat(groupId, oldChatId, newChatId) {
    const group = groups.find(x => x.id === groupId);

    if (!group || !group.chats.includes(oldChatId)) {
        return;
    }

    if (group.chat_id === oldChatId) {
        group.chat_id = newChatId;
    }

    group.chats.splice(group.chats.indexOf(oldChatId), 1);
    group.chats.push(newChatId);
    group.past_metadata[newChatId] = (group.past_metadata[oldChatId] || {});
    delete group.past_metadata[oldChatId];

    await editGroup(groupId, true, true);
}

export async function deleteGroupChat(groupId, chatId) {
    const group = groups.find(x => x.id === groupId);

    if (!group || !group.chats.includes(chatId)) {
        return;
    }

    group.chats.splice(group.chats.indexOf(chatId), 1);
    group.chat_metadata = {};
    group.chat_id = '';
    delete group.past_metadata[chatId];
    updateChatMetadata(group.chat_metadata, true);

    const response = await fetch('/deletegroupchat', {
        method: 'POST',
        headers: getRequestHeaders(),
        body: JSON.stringify({ id: chatId }),
    });

    if (response.ok) {
        if (group.chats.length) {
            await openGroupChat(groupId, group.chats[0]);
        } else {
            await createNewGroupChat(groupId);
        }
    }
}

export async function importGroupChat(formData) {
    await jQuery.ajax({
        type: "POST",
        url: "/importgroupchat",
        data: formData,
        beforeSend: function () {
        },
        cache: false,
        contentType: false,
        processData: false,
        success: async function (data) {
            if (data.res) {
                const chatId = data.res;
                const group = groups.find(x => x.id == selected_group);

                if (group) {
                    group.chats.push(chatId);
                    await editGroup(selected_group, true, true);
                    await displayPastChats();
                }
            }
        },
        error: function () {
            $("#create_button").removeAttr("disabled");
        },
    });
}

export async function saveGroupBookmarkChat(groupId, name, metadata) {
    const group = groups.find(x => x.id === groupId);

    if (!group) {
        return;
    }

    group.past_metadata[name] = { ...chat_metadata, ...(metadata || {}) };
    group.chats.push(name);

    await editGroup(groupId, true);

    await fetch("/savegroupchat", {
        method: "POST",
        headers: getRequestHeaders(),
        body: JSON.stringify({ id: name, chat: [...chat] }),
    });
}

function onSendTextareaInput() {
    if (is_group_automode_enabled) {
        // Wait for current automode generation to finish
        is_group_automode_enabled = false;
        $("#rm_group_automode").prop("checked", false);
    }
}

function stopAutoModeGeneration() {
    if (groupAutoModeAbortController) {
        groupAutoModeAbortController.abort();
    }

    is_group_automode_enabled = false;
    $("#rm_group_automode").prop("checked", false);
}

jQuery(() => {
    $(document).on("click", ".group_select", selectGroup);
    $("#rm_group_filter").on("input", filterGroupMembers);
    $("#group_fav_filter").on("click", toggleFilterByFavorites);
    $("#rm_group_submit").on("click", createGroup);
    $("#rm_group_scenario").on("click", setScenarioOverride);
    $("#rm_group_automode").on("input", function () {
        const value = $(this).prop("checked");
        is_group_automode_enabled = value;
        eventSource.once(event_types.GENERATION_STOPPED, stopAutoModeGeneration);
    });
    $("#send_textarea").on("keyup", onSendTextareaInput);
});<|MERGE_RESOLUTION|>--- conflicted
+++ resolved
@@ -1334,12 +1334,8 @@
         body: JSON.stringify({
             name: name,
             members: members,
-<<<<<<< HEAD
             bindings: bindings,
-            avatar_url: avatar_url,
-=======
             avatar_url: isDataURL(avatar_url) ? avatar_url : default_avatar,
->>>>>>> 2aa0c5d7
             allow_self_responses: allow_self_responses,
             activation_strategy: activation_strategy,
             disabled_members: [],
