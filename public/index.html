--- conflicted
+++ resolved
@@ -2088,12 +2088,9 @@
                     is_get_status = true;
                     is_api_button_press = true;
                     getStatus();
-<<<<<<< HEAD
                     detectUnitedKobold();
-=======
                     clearSoftPromptsList();
                     getSoftPromptsList();
->>>>>>> a465b39b
                 }
             });
             
@@ -2304,11 +2301,8 @@
                     main_api = 'kobold';
                     $('#max_context_block').css('display', 'block');
                     $('#amount_gen_block').css('display', 'block');
-<<<<<<< HEAD
                     $('#world_info_block').css('display', 'flex');
-=======
                     $('#softprompt_block').css('display', 'block');
->>>>>>> a465b39b
                 }
                 if($('#main_api').find(":selected").val() == 'novel'){
                     $('#kobold_api').css("display", "none");
@@ -2316,11 +2310,8 @@
                     main_api = 'novel';
                     $('#max_context_block').css('display', 'none');
                     $('#amount_gen_block').css('display', 'none');
-<<<<<<< HEAD
                     $('#world_info_block').css('display', 'none');
-=======
                     $('#softprompt_block').css('display', 'none');
->>>>>>> a465b39b
                 }
 
                 updateWorldStatus();
@@ -3893,7 +3884,6 @@
                     <h4>Repetition Penalty Range</h4><h5 id="rep_pen_size_counter">select</h5>
                     <input type="range" id="rep_pen_size" name="volume" min="0" max="2048" step="1">
                 </div>
-<<<<<<< HEAD
                 <div>
                 <h4 id="world_info_block">
                     <span>World Info</span>
@@ -3913,13 +3903,11 @@
                     <div id="world_status">
                         <div id="world_status_indicator"></div><div id="world_status_text"></div>
                     </div>
-=======
                 <h4>Soft Prompt</h4><h5>About soft prompts (<a href="/notes/14" target="_blank">?</a>)</h5>
                 <div id="softprompt_block">
                     <select id="softprompt">
                         <option value="">None</option>
                     </select>
->>>>>>> a465b39b
                 </div>
             </div>
             <div id="novel_api" style="display: none;position: relative;">
