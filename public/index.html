--- conflicted
+++ resolved
@@ -1396,18 +1396,12 @@
 						
                         function checkPromtSize(){
                             setPromtString();
-<<<<<<< HEAD
                             let thisPromtContextSize = encode(JSON.stringify(worldInfoString+storyString+mesExmString+mesSendString+anchorTop+anchorBottom+charPersonality+generatedPromtCache+promptBias+extension_prompt)).length+120;
-                            if(thisPromtContextSize > this_max_context){
-                                if(count_exm_add > 0){
-=======
-                            let thisPromtContextSize = encode(JSON.stringify(worldInfoString+storyString+mesExmString+mesSendString+anchorTop+anchorBottom+charPersonality+generatedPromtCache+promptBias)).length+120;
 
                             if(thisPromtContextSize > this_max_context){		//if the prepared prompt is larger than the max context size...
 
                                 if(count_exm_add > 0){							// ..and we have example mesages..
 									//console.log('Context size: '+thisPromtContextSize+' -- too big, removing example message');
->>>>>>> 6d53ab30
                                     //mesExamplesArray.length = mesExamplesArray.length-1;
                                     count_exm_add--;							// remove the example messages...
                                     checkPromtSize();							// and try agin...
@@ -1633,7 +1627,6 @@
                                         addOneMessage(chat[chat.length-1]);
                                         $( "#send_but" ).css("display", "inline");
                                         $( "#loading_mes" ).css("display", "none");
-<<<<<<< HEAD
 
                                         if (type == 'group_chat' && selected_group) {
                                             saveGroupChat(selected_group);
@@ -1641,11 +1634,8 @@
                                             saveChat();
                                         }
 										//console.log('/savechat called by /Generate');
-=======
 										//let final_message_length = encode(JSON.stringify(getMessage)).length;
 										//console.log('AI Response: +'+getMessage+ '('+final_message_length+' tokens)');
->>>>>>> 6d53ab30
-                                        saveChat();
                                     }else{
                                         Generate('force_name2');
                                     }
@@ -5227,17 +5217,12 @@
 				<div id="character_import_button" class="menu_button">+Import</div>
                 <div id="rm_button_group_chats" class="menu_button">+Group</div>
 			</div>
-<<<<<<< HEAD
             
             <form id="form_character_search_form" action="javascript:void(null);">
                 <input id="character_search_bar" class="text_pole" type="search" placeholder="Search here..." />
 			    <div id="characloud_url" class="menu_button" title="Find more characters on CharaCloud (coming soon)">
 				    <img src="img/cloud_logo.png">
 			    </div>
-=======
-            <form id="form_character_search_form" action="javascript:void(null);">
-                <input id="character_search_bar" class="text_pole" type="search" placeholder="Search here..." />
->>>>>>> 6d53ab30
             </form>
 			<div id="rm_print_characters_block"></div>
 			
